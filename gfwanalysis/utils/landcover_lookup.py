--- conflicted
+++ resolved
@@ -91,9 +91,6 @@
         '20': 'Water Bodies'
     },
 
-<<<<<<< HEAD
-    'gfw-landcover-2015': {
-=======
     'gfw-landcover-2000':  {
         '1': 'Agriculture',
         '2': 'Forest',
@@ -108,7 +105,6 @@
         },
 
     'gfw-landcover-2015':  {
->>>>>>> 941490a0
         '1': 'Agriculture',
         '2': 'Forest',
         '3': 'Grassland',
