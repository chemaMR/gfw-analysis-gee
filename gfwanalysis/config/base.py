"""-"""

import os

from gfwanalysis.utils.files import BASE_DIR

SETTINGS = {
    'logging': {
        'level': 'DEBUG'
    },
    'service': {
        'port': 4500
    },
    'gee': {
        'service_account': '390573081381-lm51tabsc8q8b33ik497hc66qcmbj11d@developer.gserviceaccount.com',
        'privatekey_file': BASE_DIR + '/privatekey.pem',
        'assets': { 
            'hansen': 'projects/wri-datalab/HansenComposite_18',
            'hansen_2010_extent': 'projects/wri-datalab/HansenTreeCover2010',
            'hansen_2017_v1_5': 'UMD/hansen/global_forest_change_2017_v1_5',
            'globcover': 'ESA/GLOBCOVER_L4_200901_200912_V2_3',
            'foraf': 'projects/wri-datalab/gfw-api/central-africa_veg_foraf',
            'liberia': 'projects/wri-datalab/gfw-api/lbr-landcover',
            'ifl2000': 'projects/wri-datalab/gfw-api/ifl-world',
            'mangroves': 'LANDSAT/MANGROVE_FORESTS/2000',
<<<<<<< HEAD
            'soils_30m': 'projects/wri-datalab/Soil_Organic_Carbon_30m',
=======
            'population': 'JRC/GHSL/P2016/POP_GPW_GLOBE_V1/2015',
            'mangrove_biomass': 'projects/wri-datalab/mangrove_aboveground_biomass_density_2005',
            'soils_30m':'projects/wri-datalab/Soil_Organic_Carbon_30m',
>>>>>>> 0766596a
            'primary-forest': 'projects/wri-datalab/gfw-api/primary-forest',
            'gfw-landcover-2015': 'projects/wri-datalab/gfw-api/globcover-2015-reclassified',
            'idn-landcover': 'projects/wri-datalab/gfw-api/idn-landcover',
            'sea-landcover': 'projects/wri-datalab/gfw-api/sea-landcover',
            'forma250GFW': 'projects/wri-datalab/FORMA250',
            'whrc_biomass': 'projects/wri-datalab/WHRC_CARBON',
            'biomassloss_v1': {
                'hansen_loss_thresh': 'HANSEN/gfw_loss_by_year_threshold_2015',
                'biomass_2000': 'users/davethau/whrc_carbon_test/carbon'
            }
        },
        'lulc_band': {
            'globcover': 'landcover',
            'mangroves': '1'
        }
    },
    'carto': {
        'service_account': os.getenv('CARTODB_USER'),
        'uri': 'carto.com/api/v2/sql'
    },
    'redis': {
        'url': os.getenv('REDIS_URL')
    }
}<|MERGE_RESOLUTION|>--- conflicted
+++ resolved
@@ -23,13 +23,9 @@
             'liberia': 'projects/wri-datalab/gfw-api/lbr-landcover',
             'ifl2000': 'projects/wri-datalab/gfw-api/ifl-world',
             'mangroves': 'LANDSAT/MANGROVE_FORESTS/2000',
-<<<<<<< HEAD
-            'soils_30m': 'projects/wri-datalab/Soil_Organic_Carbon_30m',
-=======
             'population': 'JRC/GHSL/P2016/POP_GPW_GLOBE_V1/2015',
             'mangrove_biomass': 'projects/wri-datalab/mangrove_aboveground_biomass_density_2005',
             'soils_30m':'projects/wri-datalab/Soil_Organic_Carbon_30m',
->>>>>>> 0766596a
             'primary-forest': 'projects/wri-datalab/gfw-api/primary-forest',
             'gfw-landcover-2015': 'projects/wri-datalab/gfw-api/globcover-2015-reclassified',
             'idn-landcover': 'projects/wri-datalab/gfw-api/idn-landcover',
