--- conflicted
+++ resolved
@@ -31,15 +31,8 @@
     loop = asyncio.new_event_loop()
 
     try:
-        # Get data
         data = RecentTiles.recent_data(lat=lat, lon=lon, start=start, end=end)
-<<<<<<< HEAD
-        # Get first tile
-        data = loop.run_until_complete(RecentTiles.async_fetch(loop, RecentTiles.recent_tiles, data, bands, 'first'))
-=======
-        #Get first tile
         data = loop.run_until_complete(RecentTiles.async_fetch(loop, RecentTiles.recent_tiles, data, bands, bmin, bmax, opacity, 'first'))
->>>>>>> 941490a0
     except RecentTilesError as e:
         logging.error('[ROUTER]: ' + e.message)
         return error(status=500, detail=e.message)
