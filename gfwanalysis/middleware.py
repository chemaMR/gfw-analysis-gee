--- conflicted
+++ resolved
@@ -1,11 +1,8 @@
 """MIDDLEWARE"""
 
 from flask import request
-<<<<<<< HEAD
 from functools import wraps
-=======
 import json
->>>>>>> 941490a0
 
 from gfwanalysis.errors import GeostoreNotFound
 from gfwanalysis.routes.api import error
