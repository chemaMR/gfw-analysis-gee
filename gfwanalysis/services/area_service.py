import pyproj
from functools import partial
from shapely.geometry import shape
from shapely.ops import transform


class AreaService(object):
    """Class for tabulating area of polygon without using the geostore"""

    @staticmethod
    def tabulate_area(geojson):
        area_ha = 0
        gj_type = geojson['type']
        if gj_type == 'FeatureCollection':
            for feature in geojson['features']:
                geom = shape(feature['geometry'])
                area_ha += AreaService.get_polygon_area(geom)
        else:
            geom = shape(geojson['geometry'])
            area_ha = AreaService.get_polygon_area(geom)
        return area_ha

    @staticmethod
    def get_polygon_area(geom):
<<<<<<< HEAD
        # source: https://gis.stackexchange.com/a/166421/30899

=======
    # source: https://gis.stackexchange.com/a/166421/30899
>>>>>>> 941490a0
        geom_area = transform(
            partial(
                pyproj.transform,
                pyproj.Proj(init='EPSG:4326'),
                pyproj.Proj(
                    proj='aea',
                    lat1=geom.bounds[1],
                    lat2=geom.bounds[3])),
            geom)
        # return area in ha
        return geom_area.area / 10000.<|MERGE_RESOLUTION|>--- conflicted
+++ resolved
@@ -22,12 +22,7 @@
 
     @staticmethod
     def get_polygon_area(geom):
-<<<<<<< HEAD
-        # source: https://gis.stackexchange.com/a/166421/30899
-
-=======
     # source: https://gis.stackexchange.com/a/166421/30899
->>>>>>> 941490a0
         geom_area = transform(
             partial(
                 pyproj.transform,
