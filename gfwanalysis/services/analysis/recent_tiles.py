--- conflicted
+++ resolved
@@ -162,16 +162,11 @@
             collection = S2.toList(52).cat(L8.toList(52)).getInfo()
             data = []
             for c in collection:
-<<<<<<< HEAD
+
                 sentinel_image = c.get('properties').get('SPACECRAFT_NAME', None)
                 landsat_image = c.get('properties').get('SPACECRAFT_ID', None)
                 if sentinel_image:
-=======
-                instrument = c.get('properties').get('SPACECRAFT_NAME') and c.get('properties').get('SPACECRAFT_NAME')
-
-                if instrument == 'Sentinel-2A' or instrument ==  'Sentinel-2B':
-                    
->>>>>>> b5cee49d
+                     
                     date_info = c['id'].split('COPERNICUS/S2/')[1]
                     date_time = f"{date_info[0:4]}-{date_info[4:6]}-{date_info[6:8]} {date_info[9:11]}:{date_info[11:13]}:{date_info[13:15]}Z"
                     bbox = c['properties']['system:footprint']['coordinates']
@@ -191,11 +186,8 @@
                     data.append(tmp_)
                     logging.info(f"[RECENT>TILE] [Sentinel]:{sentinel_image} {date_time}")
 
-<<<<<<< HEAD
                 elif landsat_image:
-=======
-                elif instrument == 'LANDSAT_8':
->>>>>>> b5cee49d
+
                     date_info = c['id'].split('LANDSAT/LC08/C01/T1_RT_TOA/LC08_')[1].split('_')[1]
                     time_info = c['properties']['SCENE_CENTER_TIME'].split('.')[0]
                     date_time = f"{date_info[0:4]}-{date_info[4:6]}-{date_info[6:8]} {time_info}Z"
