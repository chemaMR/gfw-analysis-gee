--- conflicted
+++ resolved
@@ -49,51 +49,30 @@
         logging.info("[HIGH RES] function initiated")
 
         try:
-<<<<<<< HEAD
-            point = ee.Geometry.Point(float(lat), float(lon))
-            S2 = ee.ImageCollection('COPERNICUS/S2').filterDate(start, end).filterBounds(point)
-=======
             point = ee.Geometry.Point(float(lon), float(lat))
             S2 = ee.ImageCollection('COPERNICUS/S2').filterDate(start,end).filterBounds(point)
->>>>>>> 941490a0
             S2_list = S2.toList(S2.size().getInfo())
-
             output = []
-
-<<<<<<< HEAD
-            for x in range(0, S2.size().getInfo()):
-                d = S2_list.getInfo()[x]  ##access asset id
-=======
             for x in range (0, S2.size().getInfo()):
-
                 d = S2_list.getInfo()[x] ##access asset id
->>>>>>> 941490a0
                 S2 = ee.Image(d.get('id'))
                 S2 = S2.divide(10000)  # Convert to Top of the atmosphere reflectance
                 S2 = S2.visualize(bands=["B4", "B3", "B2"], min=0, max=0.3, opacity=1.0)
-
                 image_tiles = HighResTiles.tile_url2(S2)
                 thumbnail = S2.getThumbURL({'dimensions': [250, 250]})
-
                 boundary = ee.Feature(
                     ee.Geometry.LinearRing(d.get('properties').get("system:footprint").get('coordinates')))
                 boundary_tiles = HighResTiles.tile_url2(boundary, {'color': '4eff32'})
-
                 meta = HighResTiles.get_image_metadata2(d)
-
                 temp_output = {
-
                     'boundary_tiles': boundary_tiles,
                     'tile_url': image_tiles,
                     'thumbnail_url': thumbnail,
                     'metadata': meta,
                     'success': True
-
                 }
-
                 output.append(temp_output)
             return output
-
         except:
             raise ValueError('High Res service failed to return image.')
 
