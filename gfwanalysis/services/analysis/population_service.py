"""POPULATION SERVICE"""

import logging

import ee
from gfwanalysis.errors import PopulationError
from gfwanalysis.config import SETTINGS
from gfwanalysis.utils.geo import get_region, squaremeters_to_ha, admin_0_simplify


class PopulationService(object):

    @staticmethod
    def analyze(geojson):
        """For a given geometry and population density data
        return a dictionary of total people in a region.
        """
        try:
            d = {}
            # The number of people per cell
            population_asset = SETTINGS.get('gee').get('assets').get('population')
            region = get_region(geojson)
            reduce_args = {'reducer': ee.Reducer.sum().unweighted(),
                           'geometry': region,
                           'bestEffort': True,
                           'scale': 30}
<<<<<<< HEAD
            # Convert m2 to ha
            scale_factor = ee.Number(1e4)               
            # The number of persons per cell
            population = ee.Image(population_asset)
            #.multiply(ee.Image.pixelArea().divide(scale_factor))
=======
            # Convert m2 to km2
            scale_factor = ee.Number(1e6)
            # The estimated number of persons per pixel
            population = ee.Image(population_asset).multiply(ee.Image.pixelArea().divide(scale_factor))
>>>>>>> d07ff03e
            # Total population value within region
            population_value = population.reduceRegion(**reduce_args).getInfo()
            d['population'] = population_value
            return d
        except Exception as error:
            logging.error(str(error))
            raise PopulationError(message='Error in Population Analysis')<|MERGE_RESOLUTION|>--- conflicted
+++ resolved
@@ -24,18 +24,11 @@
                            'geometry': region,
                            'bestEffort': True,
                            'scale': 30}
-<<<<<<< HEAD
             # Convert m2 to ha
             scale_factor = ee.Number(1e4)               
             # The number of persons per cell
             population = ee.Image(population_asset)
             #.multiply(ee.Image.pixelArea().divide(scale_factor))
-=======
-            # Convert m2 to km2
-            scale_factor = ee.Number(1e6)
-            # The estimated number of persons per pixel
-            population = ee.Image(population_asset).multiply(ee.Image.pixelArea().divide(scale_factor))
->>>>>>> d07ff03e
             # Total population value within region
             population_value = population.reduceRegion(**reduce_args).getInfo()
             d['population'] = population_value
