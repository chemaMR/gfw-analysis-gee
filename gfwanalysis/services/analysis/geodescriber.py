import logging
from gfwanalysis.config import SETTINGS
from gfwanalysis.errors import GeodescriberError
from gfwanalysis.utils.geo import get_region, human_format, reverse_geocode_a_geostore, check_equivence
from googletrans import Translator
import ee
import json
import asyncio
from shapely.geometry import shape

class GeodescriberService(object):

    @staticmethod
    def create_title_elements(s):
        """Take revsere geocoding results for upper and lower corners of a polygons bounds,
            Extract the region, county, country, continent attributes of the locations.
            Use the overlap to set an appropriate title.
        """
        loop = asyncio.new_event_loop()
        func = reverse_geocode_a_geostore(loop, s)
        try:
            geocode_results = loop.run_until_complete(func)
        except:
            return {
                'country':[None],
                'county': [None],
                'continent': [None],
                'region': [None]
            }
        parsed_results = []
        
        for result in geocode_results:
<<<<<<< HEAD
            if result:
                temp_json= result.geojson.get('features')[0].get('properties')  
            else:
                temp_json = {}

        # Filtering out the locations we care about
            parsed_results.append(
                {
                    'country': temp_json.get('country', None), 
                    'county': temp_json.get('county', None), 
                    'region': temp_json.get('region', None), 
                    'continent': continent_lookup[iso_to_continent[temp_json.get('country_code', '').upper()]]}
                )

        #Getting the data structure
    
            title_dict = {
                'country':[] ,
                'county': [],
                'continent': [],
                'region': []
            }
            
        for key in title_dict.keys():
            for item in parsed_results:
                value = item[key]
                title_dict[key].append(value)

        return title_dict

    @staticmethod
    def create_title(title_elements, land_sea):
        tmp_config = {'items': {}, 'sentence': ""}
       
        truth_dict ={
            'country':None,
            'county': None,
            'continent': None,
            'region': None
        } 

        distinct_locs ={
            'country':[],
            'county': [],
            'continent': [],
            'region': []
        } 
    
        # Create the title based on the thruth dictionary
        for key,value in title_elements.items():
            locs = [v for v in value if v is not None]
            distinct_locs[key] = locs
            truth_dict[key] = len(set(locs)) == 1
            logging.info(f'[truth:]: n/n/n/{truth_dict}n/n/n/')
        country_list = distinct_locs['country']
        county_list = distinct_locs['county']
        continent_list = distinct_locs['continent']
        region_list = distinct_locs['region']

        if land_sea: land_sea_phrase = f'{land_sea} area'
        else: land_sea_phrase = 'Area'
=======
            d = {}
            try:
                d['region'] = result.geojson.get('features')[0].get('properties').get('region')
            except:
                d['region'] = None
            try:
                d['county'] = result.geojson.get('features')[0].get('properties').get('county')
            except:
                d['county'] = None
            try:
                d['country'] = result.geojson.get('features')[0].get('properties').get('country')
            except:
                d['country'] = None
            try:
                d['continent'] = continent_lookup[iso_to_continent[result.geojson.get('features')[0].get('properties').get('country_code').upper()]]
            except:
                d['continent'] = None
            key_locations.append(d)
        # Check for overlap between upper and lower bounds
        same_region = check_equivence(key_locations[0].get('region'), key_locations[1].get('region'))
        same_county = check_equivence(key_locations[0].get('county'), key_locations[1].get('county'))
        same_country = check_equivence(key_locations[0].get('country'), key_locations[1].get('country'))
        same_continent = check_equivence(key_locations[0].get('continent'), key_locations[1].get('continent'))
        # Set a title
        if same_region:
            title_list = [key_locations[0]['region'], key_locations[0]['county']]
        elif same_county:
            title_list = [key_locations[0]['county'], key_locations[0]['country']]
        elif same_country:
            title_list = [key_locations[0]['country'], key_locations[0]['continent']]
        elif same_continent:
            title_list = [key_locations[0]['continent']]
        elif key_locations[0]['continent'] is not None and key_locations[1]['continent'] is not None:
            title_list = [key_locations[0]['continent'], [key_locations[1]['continent']], True]
        else:
            return None
        return [t for t in title_list if t is not None]

    @staticmethod
    def create_title(title_elements):
        """Create a string(title) from a list input."""
        if not title_elements:
            title = "Area of interest"
        if len(title_elements) == 3:
            title = f"Area between {title_elements[0]} and {title_elements[1]},"
        elif len(title_elements) == 2:
            title = f"Area in {title_elements[0]}, {title_elements[1]},"
        elif len(title_elements) == 1:
            title = f"Area in {title_elements[0]}"
        else:
            title = "Area of Interest"
        if title[-1] == ',': title = title[:-1]
        return title
>>>>>>> f6269621

        if all([val == True for val in truth_dict.values()]):
            # If all points in the same Continents, Country, Region, and County
            tmp_config['sentence'] = '{ttl_0} in {ttl_1}, {ttl_2}, {ttl_3}'
            tmp_config['items'] = {'ttl_0': land_sea_phrase, 'ttl_1': county_list[0], 'ttl_2': region_list[0], 'ttl_3': country_list[0]}
        
        elif all([val == False for val in truth_dict.values()]):
            # If no points in the same Continents, Country, Region, and County
            tmp_config['sentence'] = '{ttl_0} of interest'
            tmp_config['items'] = {'ttl_0': land_sea_phrase}
        
        elif all([val == True for key, val in truth_dict.items() if key in ['continent', 'country', 'region'] ]):
            # If Continents, Country, Region in the same place, but not County
            tmp_config['sentence'] = '{ttl_0} in {ttl_1}, {ttl_2}'
            tmp_config['items'] = {'ttl_0': land_sea_phrase, 'ttl_1': region_list[0], 'ttl_2': country_list[0]}
        
        elif all([val == True for key, val in truth_dict.items() if key in ['continent', 'country']]):
            # If Continents, Country in the same place, but not Region or County
            if len(set(region_list)) == 2:
                tmp_config['sentence'] = '{ttl_0} between {ttl_1} and {ttl_2}, {ttl_3}'
                tmp_config['items'] = {'ttl_0': land_sea_phrase, 'ttl_1': list(set(region_list))[0], 'ttl_2': list(set(region_list))[1], 'ttl_3': country_list[0]}
            elif len(set(region_list)) > 2:
                # If location across multiple regions (get the centroid's region)
                tmp_config['sentence'] = '{ttl_0} near {ttl_1}, {ttl_2}'
                tmp_config['items'] = {'ttl_0': land_sea_phrase, 'ttl_1': region_list[-1], 'ttl_2': country_list[0]}
    
        else:
            # If only Continents
            if len(set(country_list)) == 2:
                # If location across two countries
                tmp_config['sentence'] = '{ttl_0} between {ttl_1} and {ttl_2}, in {ttl_3}'
                tmp_config['items'] = {'ttl_0': land_sea_phrase, 'ttl_1': list(set(country_list))[0], 'ttl_2': list(set(country_list))[1], 'ttl_3': continent_list[0]}
            elif len(set(country_list)) > 2:
                # If location across multiple countries (get the centroid's country)   
                tmp_config['sentence'] = '{ttl_0} near {ttl_1}, {ttl_2}'
                tmp_config['items'] = {'ttl_0': land_sea_phrase, 'ttl_1': country_list[-1], 'ttl_3': continent_list[0]}
        
        return tmp_config
        
    @staticmethod
    def give_sorted_d(lookup_dic, key, stats):
        """Return a dic with keys as integer percentage of coverage proportion."""
        total = 0
        for item in stats.get(key):
            total += stats.get(key).get(item)
        tmp_d = {}
        for item in stats.get(key):
            tmp_proportion = int((stats.get(key).get(item)/ total) * 100)
            tmp_d[tmp_proportion] = lookup_dic[item]
        s_dic = {}
        for kk in sorted(tmp_d,reverse=True):
            s_dic[kk] = tmp_d[kk]
        return s_dic

    @staticmethod
    def gen_ecoregion_sentence(stats):
        ecoregion_sentence = None
        tmp_d = GeodescriberService.give_sorted_d(ecoid_to_ecoregion, 'ecoregion', stats)
        proportion_list = list(tmp_d.keys())
        tmp_config = {'items': {}, 'sentence': ""}
        if not proportion_list:
            return None
        elif proportion_list[0] > 75:
            tmp_config['sentence'] = "The regions habitat is comprised of {eco_0}."
            tmp_config['items'] = {'eco_0': tmp_d[proportion_list[0]]}
        elif proportion_list[0] > 50:
            tmp_config['sentence'] = "The majority of the regions habitat is comprised of {eco_0}. It also includes areas of {eco_1}."
            tmp_config['items'] = {'eco_0': tmp_d[proportion_list[0]], 'eco_1': tmp_d[proportion_list[1]]}
        else:
            tmp_config['sentence'] = "The region is made up of different habitats, including {eco_0}, and {eco_1}."
            tmp_config['items'] = {'eco_0': tmp_d[proportion_list[0]], 'eco_1': tmp_d[proportion_list[1]]}
        return tmp_config

    @staticmethod
    def gen_land_sea_title(stats):
        land = stats.get('seaLandFreshwater').get('0', 0)
        sea = stats.get('seaLandFreshwater').get('1', 0)
        fresh = stats.get('seaLandFreshwater').get('2', 0)
        water = sea + fresh

        total_land_sea = land + sea + fresh
        land_sea_sentence = ''

        if sea/total_land_sea > 0.66:
            land_sea_sentence = "Marine"
        elif fresh/total_land_sea > 0.66:
            land_sea_sentence = "Inland water"
        return land_sea_sentence

    @staticmethod
    def gen_land_sea_sentence(stats):
        tmp_config = {'items': {}, 'sentence': ""}

        land = stats.get('seaLandFreshwater').get('0', 0)
        sea = stats.get('seaLandFreshwater').get('1', 0)
        fresh = stats.get('seaLandFreshwater').get('2', 0)
        total_land_sea = land + sea + fresh
        land_sea_list = sorted([l for l in [
            {"type": 'land area', "value": land/total_land_sea},
            {"type": 'marine area', "value": sea/total_land_sea},
            {"type": 'inland water', "value": fresh/total_land_sea}]
            if l['value']], key=lambda k: k['value'], reverse=True) 
        
        logging.info(f'[Geodescriber]: land_sea: {land_sea_list}')
        
        land_sea_sentence = ''
        
        if land_sea_list[0]['value'] > 0.9:
            tmp_config['sentence'] = "The location is predominantly {lsf_0}."
            tmp_config['items'] = {'lsf_0': land_sea_list[0]['type']}
        elif len(land_sea_list) == 2:
            if land_sea_list[0]['value'] > 0.75:
                tmp_config['sentence'] = "The location is mostly {lsf_0} with some {lsf_1}."
                tmp_config['items'] = {'lsf_0': land_sea_list[0]['type'], 'lsf_1': land_sea_list[1]['type']}
            else:
                tmp_config['sentence'] = "The location is mostly {lsf_0} with a large proportion of {lsf_1}."
                tmp_config['items'] = {'lsf_0': land_sea_list[0]['type'], 'lsf_1': land_sea_list[1]['type']}
        elif land_sea_list[0]['value'] > 0.5:
            if land_sea_list[1]['value'] > (1 - land_sea_list[0]['value']) * 0.75:
                tmp_config['sentence'] = "The location is mostly {lsf_0} with some {lsf_1}."
                tmp_config['items'] = {'lsf_0': land_sea_list[0]['type'], 'lsf_1': land_sea_list[1]['type']}
            else:
                tmp_config['sentence'] = "The location is mostly {lsf_0} with a mix of {lsf_1} and {lsf_2}."
                tmp_config['items'] = {'lsf_0': land_sea_list[0]['type'], 'lsf_1': land_sea_list[1]['type'], 'lsf_2': land_sea_list[2]['type']}
        elif land_sea_list[0]['value'] + land_sea_list[1]['value'] > 0.5:
                tmp_config['sentence'] = "The location is mostly a mix of {lsf_0} and {lsf_1}."
                tmp_config['items'] = {'lsf_0': land_sea_list[0]['type'], 'lsf_1': land_sea_list[1]['type']}
        else:
            tmp_config['sentence'] = "The location contains a mix of {lsf_0}, {lsf_1} and {lsf_2}."
            tmp_config['items'] = {'lsf_0': land_sea_list[0]['type'], 'lsf_1': land_sea_list[1]['type'], 'lsf_2': land_sea_list[2]['type']}
        
        return tmp_config

    @staticmethod
    def gen_intact_sentence(stats):
        not_intact = stats.get('intact2016').get('0', 0)
        is_intact = stats.get('intact2016').get('1', 0)
        total_intact = not_intact + is_intact
<<<<<<< HEAD
        intact_sentence = ""

        is_land = stats.get('seaLandFreshwater').get('0', 0)
        is_marine = stats.get('seaLandFreshwater').get('1', 0)
        is_fresh = stats.get('seaLandFreshwater').get('2', 0)


        tmp_config = {'items': {}, 'sentence': ""}
        if is_marine and is_land + is_fresh == 0: return tmp_config
        if is_intact:
            if is_intact/total_intact > 0.75:
                tmp_config['sentence'] = "This region contains a large amount of Intact Forest."
            elif is_intact/total_intact > 0.5:
                tmp_config['sentence'] = "This region contains Intact Forest."
=======
        intact_sentence = None
        if is_intact:
            if is_intact/total_intact > 0.75:
                intact_sentence = "This region contains a large amount of Intact Forest."
            elif is_intact/total_intact > 0.5:
                intact_sentence = "This region contains Intact Forest."
>>>>>>> f6269621
            else:
                tmp_config['sentence'] = "This region contains some Intact Forest."
        else:
            tmp_config['sentence'] = 'This region has no Intact Forest.'
        return tmp_config

    @staticmethod
    def gen_mountain_sentence(stats):
        is_mountain = stats.get('isMountain').get('1', 0)
        not_mountain = stats.get('isMountain').get('0', 0)
        total_mountain = not_mountain + is_mountain
        mountain_sentence = None

        tmp_config = {'items': {}, 'sentence': ""}

        if is_mountain:
            if is_mountain/total_mountain > 0.75:
<<<<<<< HEAD
                tmp_config['sentence'] = "a mountainous area"
            elif is_mountain/total_mountain > 0.5:
                tmp_config['sentence'] = "a mix of lowland and mountains areas"
=======
                mountain_sentence = "a mountainous area"
            elif is_mountain/total_mountain > 0.5:
                mountain_sentence = "a mix of lowland and mountains areas"
>>>>>>> f6269621
            else:
                tmp_config['sentence'] = "a predominanty lowland area"
        else:
            tmp_config['sentence'] = "a lowland area"
        return tmp_config

    @staticmethod
    def gen_koppen_sentence(stats):
        # create a sorted list of items to deal with possilities of different Koppen climates
        tmp_d = GeodescriberService.give_sorted_d(lookup_dic=koppen_translated, key='koppen',stats=stats)
        proportion_list = list(tmp_d.keys())
        tmp_config = {'items': {}, 'sentence': ""}
        if not proportion_list:
            return None
        elif proportion_list[0] > 75:
            tmp_config['sentence'] = "The area has a predominantly {kop_0}."
            tmp_config['items'] = {'kop_0': tmp_d[proportion_list[0]]}
        elif proportion_list[0] > 50:
            tmp_config['sentence'] = "The majority of the region has {kop_0}. It also has areas of {kop_1}."
            tmp_config['items'] = {'kop_0': tmp_d[proportion_list[0]], 'kop_1': tmp_d[proportion_list[1]]}
        else:
            tmp_config['sentence'] = "The most common environmental conditions of the area are {kop_0}."
            tmp_config['items'] = {'kop_0': tmp_d[proportion_list[0]]}
        return tmp_config

    @staticmethod
    def gen_biome_sentence(stats):
        biome_sentence = None
        tmp_d = GeodescriberService.give_sorted_d(biomeNum_2_biomeName, 'biome', stats)
        proportion_list = list(tmp_d.keys())
        tmp_config = {'items': {}, 'sentence': ""}
        if not proportion_list:
            return None
        elif proportion_list[0] > 75:
            tmp_config['sentence'] = "It is part of the {bio_0} biome."
            tmp_config['items'] = {'bio_0': tmp_d[proportion_list[0]]}
        elif proportion_list[0] > 50:
            tmp_config['sentence'] = "The majority of the region is comprised of {bio_0}. It also includes areas of {bio_1}."
            tmp_config['items'] = {'bio_0': tmp_d[proportion_list[0]], 'bio_1': tmp_d[proportion_list[1]]}
        else:
            tmp_config['sentence'] = "The region is made up of several types of biomes, including {bio_0}, and {bio_1}."
            tmp_config['items'] = {'bio_0': tmp_d[proportion_list[0]], 'bio_1': tmp_d[proportion_list[1]]}

        return tmp_config

    @staticmethod
    def gen_area_sentence(area_ha, app, mountain_sentence, title_elements, stats):
        tmp_config = {'items': {}, 'sentence': ""}
        if title_elements:
            try:
                title_ele = ' in ' + title_elements[0]
            except:
                title_ele = ''
        else:
            return None
        
        is_land = stats.get('seaLandFreshwater').get('0', 0)
        is_marine = stats.get('seaLandFreshwater').get('1', 0)
        is_fresh = stats.get('seaLandFreshwater').get('2', 0) 
          
        if app == 'gfw':
            if is_marine and (is_land + is_fresh) / is_marine < 0.01: 
               tmp_config['sentence'] = "It has a total area of {area_0}." 
               tmp_config['items'] = {'area_0': f'{human_format(area_ha)}ha'}
            else:  
                tmp_config['sentence'] = "Area of {area_0} located in {area_1}{area_2}."
                tmp_config['items'] = {'area_0': f'{human_format(area_ha)}ha', 'area_1': mountain_sentence, 'area_2': title_ele}
        else:
            if is_marine and (is_land + is_fresh) / is_marine < 0.01: 
               tmp_config['sentence'] = "It has a total area of {area_0}. " 
               tmp_config['items'] = {'area_0': f'{area_ha * 0.01:3,.0f}km²'}
            else:
                tmp_config['sentence'] = "Area of {area_0} located in {area_1}{area_2}."
                tmp_config['items'] = {'area_0': f'{area_ha * 0.01:3,.0f}km²', 'area_1': mountain_sentence, 'area_2': title_ele}
        return tmp_config

    @staticmethod
    def analyze(geojson, area_ha=None, lang='en', app='gfw', template=False):
        """Recieve a geostore_id, language, and app argument and return a
        json serialised dic object response.
        """
<<<<<<< HEAD
        
        logging.info(f'[Geodescriber]: app={app}, lang={lang}, template={template}, for geojson={geojson}')
        sentence_config = []
=======
        logging.info(f'[Geodescriber]: {geojson}, {app}, {lang}')
>>>>>>> f6269621
        features = geojson.get('features')
        s = [shape(feature['geometry']) for feature in features][0]
        logging.info(f'[Geodescriber]: shape: {s}')
        #g = LMIPy.Geometry(geostore_id)
<<<<<<< HEAD

=======
        title_elements = GeodescriberService.create_title_elements(s)
        title = GeodescriberService.create_title(title_elements)
        logging.info(f'[Geodescriber]: title: {title}')
>>>>>>> f6269621
        asset_name = SETTINGS.get('gee').get('assets').get('geodescriber')
        logging.info(f'[Geodescriber]: asset: {asset_name}')
        img = ee.Image(asset_name) # Grab the layer
        region = get_region(geojson) # Create an EE feature from a geostore object
<<<<<<< HEAD
        try:
            stats = img.reduceRegion(**{'reducer': ee.Reducer.frequencyHistogram(),
                                        'geometry': region,
                                        'bestEffort': True,
                                        }).getInfo()
            logging.info(f'[Geodescriber]: stats: {stats}')    
        except:
            logging.error('[Geodescriber]: EE failed.')
            stats = {}

        land_sea_sentence = GeodescriberService.gen_land_sea_title(stats)
        title_elements = GeodescriberService.create_title_elements(s)
        title = GeodescriberService.create_title(title_elements, land_sea_sentence)
        logging.info(f'[Geodescriber]: title: {title}')

        if any([v != {} for k,v in stats.items() if k != 'intact2016']): 

            ecoregion_sentence = GeodescriberService.gen_ecoregion_sentence(stats)
            if ecoregion_sentence: sentence_config.append(ecoregion_sentence)
            # logging.info(f'[Geodescriber]: ecoregion: {ecoregion_sentence}')

            intact_sentence = GeodescriberService.gen_intact_sentence(stats)
            if intact_sentence: sentence_config.append(intact_sentence)
            # logging.info(f'[Geodescriber]: intact: {intact_sentence}')

            mountain_sentence = GeodescriberService.gen_mountain_sentence(stats)
            # if mountain_sentence: sentence_config.append(mountain_sentence)
            # logging.info(f'[Geodescriber]: mountain: {mountain_sentence}')

            koppen_sentence = GeodescriberService.gen_koppen_sentence(stats)
            if koppen_sentence: sentence_config.append(koppen_sentence)
            # logging.info(f'[Geodescriber]: koppen: {koppen_sentence}')
=======
        stats = img.reduceRegion(**{'reducer': ee.Reducer.frequencyHistogram(),
                                    'geometry': region,
                                    'bestEffort': True,
                                    }).getInfo()
        logging.info(f'[Geodescriber]: stats: {stats}')
        ecoregion_sentence = GeodescriberService.gen_ecoregion_sentence(stats)
        #logging.info(f'[Geodescriber]: ecoregion: {ecoregion_sentence}')
        intact_sentence = GeodescriberService.gen_intact_sentence(stats)
        #logging.info(f'[Geodescriber]: intact: {intact_sentence}')
        mountain_sentence = GeodescriberService.gen_mountain_sentence(stats)
        #logging.info(f'[Geodescriber]: ecoregion: {mountain_sentence}')
        koppen_sentence = GeodescriberService.gen_koppen_sentence(stats)
        #logging.info(f'[Geodescriber]: koppen: {koppen_sentence}')
        biome_sentence = GeodescriberService.gen_biome_sentence(stats)
        #logging.info(f'[Geodescriber]: biome: {biome_sentence}')
        area_sentence = GeodescriberService.gen_area_sentence(area_ha=area_ha, app=app, mountain_sentence=mountain_sentence, title_elements=title_elements)
        #logging.info(f'[Geodescriber]: area: {area_sentence}')
        description = f"{area_sentence} {biome_sentence} {koppen_sentence} {ecoregion_sentence} {intact_sentence}"
        if lang is not 'en':
            translator = Translator()
            r = translator.translate(text=[title, description], dest=lang, src='en')
            title = r[0].text
            description = r[1].text
        logging.info(f'[Geodescriber]: description: {description}')
        return {'title':title, 'description':description, 'lang': lang, 'stats': stats}
>>>>>>> f6269621

            biome_sentence = GeodescriberService.gen_biome_sentence(stats)
            if biome_sentence: sentence_config.append(biome_sentence)
            # logging.info(f'[Geodescriber]: biome: {biome_sentence}')

            land_sea_sentence = GeodescriberService.gen_land_sea_sentence(stats)
            if land_sea_sentence: sentence_config.append(land_sea_sentence)
            # logging.info(f'[Geodescriber]: biome: {biome_sentence}')

            area_sentence = GeodescriberService.gen_area_sentence(area_ha=area_ha, app=app, mountain_sentence=mountain_sentence['sentence'], title_elements=title_elements, stats=stats)
            if area_sentence: sentence_config.append(area_sentence)
            # logging.info(f'[Geodescriber]: area: {area_sentence}')

        ### BUILD SENTENCE HERE IF TEMPLATE=FALSE
        description = ""
        description_params = {}
        title_params = title['items']
        title = title['sentence']

        for el in sentence_config:
            description += f"{el.get('sentence', '')} "
            description_params = {**description_params, **el.get('items')}
            if lang != 'en':
                translator = Translator()
                r = translator.translate(text=[title, description], dest=lang, src='en')
                title = r[0].text
                description = r[1].text

                rt = translator.translate(text=[v for k,v in title_params.items()], dest=lang, src='en')
                rd = translator.translate(text=[v for k,v in description_params.items()], dest=lang, src='en')

                title_params = {k:rt[i].text for i,k in enumerate(title_params.keys())}
                description_params = {k:rd[i].text for i,k in enumerate(description_params.keys())}
                
        if not template:
            for k,v in title_params.items():
                title = title.replace(f'{{{k}}}', v)
            for k,v in description_params.items():
                description = description.replace(f'{{{k}}}', v) 
        
            if lang is not 'en':
                translator = Translator()
                r = translator.translate(text=[title, description], dest=lang, src='en')
                title = r[0].text
                description = r[1].text
            logging.info(f'[Geodescriber]: description: {description}')

            return {
            'title': title,
            'title_params': {},
            'description':description[:-1], 
            'description_params': {}, 
            'lang': lang,
            'stats': stats
            }

        return {
            'title': title,
            'title_params': title_params,
            'description':description[:-1], 
            'description_params': description_params, 
            'lang': lang,
            'stats': stats
            }

continent_lookup = {
    None: None,
    'AF':'Africa',
    'AN':'Antarctica',
    'AS':'Asia',
    'EU':'Europe',
    'NA':'North america',
    'OC':'Oceania',
    'SA':'South america'
    }

iso_to_continent = {
'': None,
'AD':'EU',
'AE':'AS',
'AF':'AS',
'AG':'NA',
'AI':'NA',
'AL':'EU',
'AM':'AS',
'AO':'AF',
'AP':'AS',
'AN':'NA',
'AQ':'AN',
'AR':'SA',
'AS':'OC',
'AT':'EU',
'AU':'OC',
'AW':'NA',
'AX':'EU',
'AZ':'AS',
'BA':'EU',
'BB':'NA',
'BD':'AS',
'BE':'EU',
'BF':'AF',
'BG':'EU',
'BH':'AS',
'BI':'AF',
'BJ':'AF',
'BL':'NA',
'BM':'NA',
'BN':'AS',
'BO':'SA',
'BR':'SA',
'BS':'NA',
'BT':'AS',
'BV':'AN',
'BW':'AF',
'BY':'EU',
'BZ':'NA',
'CA':'NA',
'CC':'AS',
'CD':'AF',
'CF':'AF',
'CG':'AF',
'CH':'EU',
'CI':'AF',
'CK':'OC',
'CL':'SA',
'CM':'AF',
'CN':'AS',
'CO':'SA',
'CR':'NA',
'CU':'NA',
'CV':'AF',
'CX':'AS',
'CY':'AS',
'CZ':'EU',
'DE':'EU',
'DJ':'AF',
'DK':'EU',
'DM':'NA',
'DO':'NA',
'DZ':'AF',
'EC':'SA',
'EE':'EU',
'EG':'AF',
'EH':'AF',
'ER':'AF',
'ES':'EU',
'ET':'AF',
'EU':'EU',
'FI':'EU',
'FJ':'OC',
'FK':'SA',
'FM':'OC',
'FO':'EU',
'FR':'EU',
'FX':'EU',
'GA':'AF',
'GB':'EU',
'GD':'NA',
'GE':'AS',
'GF':'SA',
'GG':'EU',
'GH':'AF',
'GI':'EU',
'GL':'NA',
'GM':'AF',
'GN':'AF',
'GP':'NA',
'GQ':'AF',
'GR':'EU',
'GS':'AN',
'GT':'NA',
'GU':'OC',
'GW':'AF',
'GY':'SA',
'HK':'AS',
'HM':'AN',
'HN':'NA',
'HR':'EU',
'HT':'NA',
'HU':'EU',
'ID':'AS',
'IE':'EU',
'IL':'AS',
'IM':'EU',
'IN':'AS',
'IO':'AS',
'IQ':'AS',
'IR':'AS',
'IS':'EU',
'IT':'EU',
'JE':'EU',
'JM':'NA',
'JO':'AS',
'JP':'AS',
'KE':'AF',
'KG':'AS',
'KH':'AS',
'KI':'OC',
'KM':'AF',
'KN':'NA',
'KP':'AS',
'KR':'AS',
'KW':'AS',
'KY':'NA',
'KZ':'AS',
'LA':'AS',
'LB':'AS',
'LC':'NA',
'LI':'EU',
'LK':'AS',
'LR':'AF',
'LS':'AF',
'LT':'EU',
'LU':'EU',
'LV':'EU',
'LY':'AF',
'MA':'AF',
'MC':'EU',
'MD':'EU',
'ME':'EU',
'MF':'NA',
'MG':'AF',
'MH':'OC',
'MK':'EU',
'ML':'AF',
'MM':'AS',
'MN':'AS',
'MO':'AS',
'MP':'OC',
'MQ':'NA',
'MR':'AF',
'MS':'NA',
'MT':'EU',
'MU':'AF',
'MV':'AS',
'MW':'AF',
'MX':'NA',
'MY':'AS',
'MZ':'AF',
'NA':'AF',
'NC':'OC',
'NE':'AF',
'NF':'OC',
'NG':'AF',
'NI':'NA',
'NL':'EU',
'NO':'EU',
'NP':'AS',
'NR':'OC',
'NU':'OC',
'NZ':'OC',
'O1':'--',
'OM':'AS',
'PA':'NA',
'PE':'SA',
'PF':'OC',
'PG':'OC',
'PH':'AS',
'PK':'AS',
'PL':'EU',
'PM':'NA',
'PN':'OC',
'PR':'NA',
'PS':'AS',
'PT':'EU',
'PW':'OC',
'PY':'SA',
'QA':'AS',
'RE':'AF',
'RO':'EU',
'RS':'EU',
'RU':'EU',
'RW':'AF',
'SA':'AS',
'SB':'OC',
'SC':'AF',
'SD':'AF',
'SE':'EU',
'SG':'AS',
'SH':'AF',
'SI':'EU',
'SJ':'EU',
'SK':'EU',
'SL':'AF',
'SM':'EU',
'SN':'AF',
'SO':'AF',
'SR':'SA',
'ST':'AF',
'SV':'NA',
'SY':'AS',
'SZ':'AF',
'TC':'NA',
'TD':'AF',
'TF':'AN',
'TG':'AF',
'TH':'AS',
'TJ':'AS',
'TK':'OC',
'TL':'AS',
'TM':'AS',
'TN':'AF',
'TO':'OC',
'TR':'EU',
'TT':'NA',
'TV':'OC',
'TW':'AS',
'TZ':'AF',
'UA':'EU',
'UG':'AF',
'UM':'OC',
'US':'NA',
'UY':'SA',
'UZ':'AS',
'VA':'EU',
'VC':'NA',
'VE':'SA',
'VG':'NA',
'VI':'NA',
'VN':'AS',
'VU':'OC',
'WF':'OC',
'WS':'OC',
'YE':'AS',
'YT':'AF',
'ZA':'AF',
'ZM':'AF',
'ZW':'AF'}

koppen = {
    '11': 'Af',
    '12': 'Am',
    '13': 'As',
    '14': 'Aw',
    '21': 'BWk',
    '22': 'BWh',
    '26': 'BSk',
    '27': 'BSh',
    '31': 'Cfa',
    '32': 'Cfb',
    '33': 'Cfc',
    '34': 'Csa',
    '35': 'Csb',
    '36': 'Csc',
    '37': 'Cwa',
    '38': 'Cwb',
    '39': 'Cwc',
    '41': 'Dfa',
    '42': 'Dfb',
    '43': 'Dfc',
    '44': 'Dfd',
    '45': 'Dsa',
    '46': 'Dsb',
    '47': 'Dsc',
    '48': 'Dsd',
    '49': 'Dwa',
    '50': 'Dwb',
    '51': 'Dwc',
    '52': 'Dwd',
    '61': 'EF',
    '62': 'ET'
    }

koppen_translated = {
    '11': 'equatorial, humid climate',
    '12': 'equatorial, with monsoonal rainfall',
    '13': 'equatorial climate with dry summers',
    '14': 'equatorial climate with dry winters',
    '21': 'arid desert climate with cold temperatures',
    '22': 'arid desert climate with hot temperatures',
    '26': 'semi-arid climate with cold temperatures',
    '27': 'semi-arid climate with hot temperatures',
    '31': 'warm and temperate climate with high humidity and hot summers',
    '32': 'warm and temperate climate with high humidity and warm summers',
    '33': 'warm and temperate climate with high humidity and cool summers',
    '34': 'warm and temperate climate with dry, hot summers',
    '35': 'warm and temperate climate with dry summers',
    '36': 'warm and temperate climate with dry, cool summers',
    '37': 'warm and temperate climate with dry winters and hot summers',
    '38': 'warm and temperate climate with dry winters and warm summers',
    '39': 'warm and temperate climate with dry winters and cool summers',
    '41': 'snowy, humid climate with hot summers',
    '42': 'snowy, humid climate with warm summers',
    '43': 'snowy, humid climate with cool summers',
    '44': 'snowy, humid, and continental climate',
    '45': 'snowy climate with dry, hot summers',
    '46': 'snowy climate with dry warm summers',
    '47': 'snowy climate with dry cool summers',
    '48': 'snowy climate with dry summers and extremly continental temperatures',
    '49': 'snowy climate with dry winters and hot summers',
    '50': 'snowy climate with dry winters and warm summers',
    '51': 'snowy climate with dry winters and cool summers',
    '52': 'snowy climate with dry winters and extremley continental temperatures',
    '61': 'polar, perpetual frost climate',
    '62': 'polar tundra climate'
    }

ecoid_to_ecoregion = {'0': 'rock and ice',
 '1': 'Albertine Rift montane forests',
 '2': 'Cameroon Highlands forests',
 '3': 'Central Congolian lowland forests',
 '4': 'Comoros forests',
 '5': 'Congolian coastal forests',
 '6': 'Cross-Niger transition forests',
 '7': 'Cross-Sanaga-Bioko coastal forests',
 '8': 'East African montane forests',
 '9': 'Eastern Arc forests',
 '10': 'Eastern Congolian swamp forests',
 '11': 'Eastern Guinean forests',
 '12': 'Ethiopian montane forests',
 '13': 'Granitic Seychelles forests',
 '14': 'Guinean montane forests',
 '15': 'Knysna-Amatole montane forests',
 '16': 'Kwazulu Natal-Cape coastal forests',
 '17': 'Madagascar humid forests',
 '18': 'Madagascar subhumid forests',
 '19': 'Maputaland coastal forests and woodlands',
 '20': 'Mascarene forests',
 '21': 'Mount Cameroon and Bioko montane forests',
 '22': 'Niger Delta swamp forests',
 '23': 'Nigerian lowland forests',
 '24': 'Northeast Congolian lowland forests',
 '25': 'Northern Swahili coastal forests',
 '26': 'Northwest Congolian lowland forests',
 '27': 'São Tomé, Príncipe, and Annobón forests',
 '28': 'Southern Swahili coastal forests and woodlands',
 '29': 'Western Congolian swamp forests',
 '30': 'Western Guinean lowland forests',
 '31': 'Cape Verde Islands dry forests',
 '32': 'Madagascar dry deciduous forests',
 '33': 'Zambezian evergreen dry forests',
 '34': 'Angolan mopane woodlands',
 '35': 'Angolan scarp savanna and woodlands',
 '36': 'Angolan wet miombo woodlands',
 '37': 'Ascension scrub and grasslands',
 '38': 'Central bushveld',
 '39': 'Central Zambezian wet miombo woodlands',
 '40': 'Drakensberg Escarpment savanna and thicket',
 '41': 'Drakensberg grasslands',
 '42': 'Dry miombo woodlands',
 '43': 'East Sudanian savanna',
 '44': 'Guinean forest-savanna',
 '45': 'Horn of Africa xeric bushlands',
 '46': 'Itigi-Sumbu thicket',
 '47': 'Kalahari Acacia woodlands',
 '48': 'Limpopo lowveld',
 '49': 'Mandara Plateau woodlands',
 '50': 'Masai xeric grasslands and shrublands',
 '51': 'Northern Acacia-Commiphora bushlands and thickets',
 '52': 'Northern Congolian Forest-Savanna',
 '53': 'Sahelian Acacia savanna',
 '54': 'Serengeti volcanic grasslands',
 '55': 'Somali Acacia-Commiphora bushlands and thickets',
 '56': 'South Arabian fog woodlands, shrublands, and dune',
 '57': 'Southern Acacia-Commiphora bushlands and thickets',
 '58': 'Southern Congolian forest-savanna',
 '59': 'Southwest Arabian montane woodlands and grasslands',
 '60': 'St. Helena scrub and woodlands',
 '61': 'Victoria Basin forest-savanna',
 '62': 'West Sudanian savanna',
 '63': 'Western Congolian forest-savanna',
 '64': 'Zambezian Baikiaea woodlands',
 '65': 'Zambezian mopane woodlands',
 '66': 'Zambezian-Limpopo mixed woodlands',
 '67': 'Amsterdam-Saint Paul Islands temperate grasslands',
 '68': 'Tristan Da Cunha-Gough Islands shrub and grasslands',
 '69': 'East African halophytics',
 '70': 'Etosha Pan halophytics',
 '71': 'Inner Niger Delta flooded savanna',
 '72': 'Lake Chad flooded savanna',
 '73': 'Makgadikgadi halophytics',
 '74': 'Sudd flooded grasslands',
 '75': 'Zambezian coastal flooded savanna',
 '76': 'Zambezian flooded grasslands',
 '77': 'Angolan montane forest-grassland',
 '78': 'East African montane moorlands',
 '79': 'Ethiopian montane grasslands and woodlands',
 '80': 'Ethiopian montane moorlands',
 '81': 'Highveld grasslands',
 '82': 'Jos Plateau forest-grassland',
 '83': 'Madagascar ericoid thickets',
 '84': 'Mulanje Montane forest-grassland',
 '85': 'Nyanga-Chimanimani Montane forest-grassland',
 '86': 'Rwenzori-Virunga montane moorlands',
 '87': 'Southern Rift Montane forest-grassland',
 '88': 'Albany thickets',
 '89': 'Fynbos shrubland',
 '90': 'Renosterveld shrubland',
 '91': 'Aldabra Island xeric scrub',
 '92': 'Djibouti xeric shrublands',
 '93': 'Eritrean coastal desert',
 '94': 'Gariep Karoo',
 '95': 'Hobyo grasslands and shrublands',
 '96': 'Ile Europa and Bassas da India xeric scrub',
 '97': 'Kalahari xeric savanna',
 '98': 'Kaokoveld desert',
 '99': 'Madagascar spiny thickets',
 '100': 'Madagascar succulent woodlands',
 '101': 'Nama Karoo shrublands',
 '102': 'Namaqualand-Richtersveld steppe',
 '103': 'Namib Desert',
 '104': 'Namibian savanna woodlands',
 '105': 'Socotra Island xeric shrublands',
 '106': 'Somali montane xeric woodlands',
 '107': 'Southwest Arabian coastal xeric shrublands',
 '108': 'Southwest Arabian Escarpment shrublands and woodlands',
 '109': 'Southwest Arabian highland xeric scrub',
 '110': 'Succulent Karoo xeric shrublands',
 '111': 'Central African mangroves',
 '112': 'East African mangroves',
 '113': 'Guinean mangroves',
 '114': 'Madagascar mangroves',
 '115': 'Red Sea mangroves',
 '116': 'Southern Africa mangroves',
 '117': 'Adelie Land tundra',
 '118': 'Central South Antarctic Peninsula tundra',
 '119': 'Dronning Maud Land tundra',
 '120': 'East Antarctic tundra',
 '121': 'Ellsworth Land tundra',
 '122': 'Ellsworth Mountains tundra',
 '123': 'Enderby Land tundra',
 '124': 'Marie Byrd Land tundra',
 '125': 'North Victoria Land tundra',
 '126': 'Northeast Antarctic Peninsula tundra',
 '127': 'Northwest Antarctic Peninsula tundra',
 '128': 'Prince Charles Mountains tundra',
 '129': 'Scotia Sea Islands tundra',
 '130': 'South Antarctic Peninsula tundra',
 '131': 'South Orkney Islands tundra',
 '132': 'South Victoria Land tundra',
 '133': 'Southern Indian Ocean Islands tundra',
 '134': 'Transantarctic Mountains tundra',
 '135': 'Admiralty Islands lowland rain forests',
 '136': 'Banda Sea Islands moist deciduous forests',
 '137': 'Biak-Numfoor rain forests',
 '138': 'Buru rain forests',
 '139': 'Central Range Papuan montane rain forests',
 '140': 'Halmahera rain forests',
 '141': 'Huon Peninsula montane rain forests',
 '142': 'Lord Howe Island subtropical forests',
 '143': 'Louisiade Archipelago rain forests',
 '144': 'New Britain-New Ireland lowland rain forests',
 '145': 'New Britain-New Ireland montane rain forests',
 '146': 'New Caledonia rain forests',
 '147': 'Norfolk Island subtropical forests',
 '148': 'Northern New Guinea lowland rain and freshwater swamp forests',
 '149': 'Northern New Guinea montane rain forests',
 '150': 'Queensland tropical rain forests',
 '151': 'Seram rain forests',
 '152': 'Solomon Islands rain forests',
 '153': 'Southeast Papuan rain forests',
 '154': 'Southern New Guinea freshwater swamp forests',
 '155': 'Southern New Guinea lowland rain forests',
 '156': 'Sulawesi lowland rain forests',
 '157': 'Sulawesi montane rain forests',
 '158': 'Trobriand Islands rain forests',
 '159': 'Vanuatu rain forests',
 '160': 'Vogelkop montane rain forests',
 '161': 'Vogelkop-Aru lowland rain forests',
 '162': 'Yapen rain forests',
 '163': 'Lesser Sundas deciduous forests',
 '164': 'New Caledonia dry forests',
 '165': 'Sumba deciduous forests',
 '166': 'Timor and Wetar deciduous forests',
 '167': 'Chatham Island temperate forests',
 '168': 'Eastern Australian temperate forests',
 '169': 'Fiordland temperate forests',
 '170': 'Nelson Coast temperate forests',
 '171': 'New Zealand North Island temperate forests',
 '172': 'New Zealand South Island temperate forests',
 '173': 'Northland temperate kauri forests',
 '174': 'Rakiura Island temperate forests',
 '175': 'Richmond temperate forests',
 '176': 'Southeast Australia temperate forests',
 '177': 'Tasmanian Central Highland forests',
 '178': 'Tasmanian temperate forests',
 '179': 'Tasmanian temperate rain forests',
 '180': 'Westland temperate forests',
 '181': 'Arnhem Land tropical savanna',
 '182': 'Brigalow tropical savanna',
 '183': 'Cape York Peninsula tropical savanna',
 '184': 'Carpentaria tropical savanna',
 '185': 'Einasleigh upland savanna',
 '186': 'Kimberly tropical savanna',
 '187': 'Mitchell Grass Downs',
 '188': 'Trans Fly savanna and grasslands',
 '189': 'Victoria Plains tropical savanna',
 '190': 'Canterbury-Otago tussock grasslands',
 '191': 'Eastern Australia mulga shrublands',
 '192': 'Southeast Australia temperate savanna',
 '193': 'Australian Alps montane grasslands',
 '194': 'New Zealand South Island montane grasslands',
 '195': 'Papuan Central Range sub-alpine grasslands',
 '196': 'Antipodes Subantarctic Islands tundra',
 '197': 'Coolgardie woodlands',
 '198': 'Esperance mallee',
 '199': 'Eyre and York mallee',
 '200': 'Flinders-Lofty montane woodlands',
 '201': 'Hampton mallee and woodlands',
 '202': 'Jarrah-Karri forest and shrublands',
 '203': 'Murray-Darling woodlands and mallee',
 '204': 'Naracoorte woodlands',
 '205': 'Southwest Australia savanna',
 '206': 'Southwest Australia woodlands',
 '207': 'Carnarvon xeric shrublands',
 '208': 'Central Ranges xeric scrub',
 '209': 'Gibson desert',
 '210': 'Great Sandy-Tanami desert',
 '211': 'Great Victoria desert',
 '212': 'Nullarbor Plains xeric shrublands',
 '213': 'Pilbara shrublands',
 '214': 'Simpson desert',
 '215': 'Tirari-Sturt stony desert',
 '216': 'Western Australian Mulga shrublands',
 '217': 'New Guinea mangroves',
 '218': 'Andaman Islands rain forests',
 '219': 'Borneo lowland rain forests',
 '220': 'Borneo montane rain forests',
 '221': 'Borneo peat swamp forests',
 '222': 'Brahmaputra Valley semi-evergreen forests',
 '223': 'Cardamom Mountains rain forests',
 '224': 'Chao Phraya freshwater swamp forests',
 '225': 'Chao Phraya lowland moist deciduous forests',
 '226': 'Chin Hills-Arakan Yoma montane forests',
 '227': 'Christmas and Cocos Islands tropical forests',
 '228': 'East Deccan moist deciduous forests',
 '229': 'Eastern Java-Bali montane rain forests',
 '230': 'Eastern Java-Bali rain forests',
 '231': 'Greater Negros-Panay rain forests',
 '232': 'Hainan Island monsoon rain forests',
 '233': 'Himalayan subtropical broadleaf forests',
 '234': 'Irrawaddy freshwater swamp forests',
 '235': 'Irrawaddy moist deciduous forests',
 '236': 'Jian Nan subtropical evergreen forests',
 '237': 'Kayah-Karen montane rain forests',
 '238': 'Lower Gangetic Plains moist deciduous forests',
 '239': 'Luang Prabang montane rain forests',
 '240': 'Luzon montane rain forests',
 '241': 'Luzon rain forests',
 '242': 'Malabar Coast moist forests',
 '243': 'Maldives-Lakshadweep-Chagos Archipelago tropical moist forests',
 '244': 'Meghalaya subtropical forests',
 '245': 'Mentawai Islands rain forests',
 '246': 'Mindanao montane rain forests',
 '247': 'Mindanao-Eastern Visayas rain forests',
 '248': 'Mindoro rain forests',
 '249': 'Mizoram-Manipur-Kachin rain forests',
 '250': 'Myanmar coastal rain forests',
 '251': 'Nansei Islands subtropical evergreen forests',
 '252': 'Nicobar Islands rain forests',
 '253': 'North Western Ghats moist deciduous forests',
 '254': 'North Western Ghats montane rain forests',
 '255': 'Northern Annamites rain forests',
 '256': 'Northern Indochina subtropical forests',
 '257': 'Northern Khorat Plateau moist deciduous forests',
 '258': 'Northern Thailand-Laos moist deciduous forests',
 '259': 'Northern Triangle subtropical forests',
 '260': 'Northern Vietnam lowland rain forests',
 '261': 'Orissa semi-evergreen forests',
 '262': 'Palawan rain forests',
 '263': 'Peninsular Malaysian montane rain forests',
 '264': 'Peninsular Malaysian peat swamp forests',
 '265': 'Peninsular Malaysian rain forests',
 '266': 'Red River freshwater swamp forests',
 '267': 'South China Sea Islands',
 '268': 'South China-Vietnam subtropical evergreen forests',
 '269': 'South Taiwan monsoon rain forests',
 '270': 'South Western Ghats moist deciduous forests',
 '271': 'South Western Ghats montane rain forests',
 '272': 'Southern Annamites montane rain forests',
 '273': 'Southwest Borneo freshwater swamp forests',
 '274': 'Sri Lanka lowland rain forests',
 '275': 'Sri Lanka montane rain forests',
 '276': 'Sulu Archipelago rain forests',
 '277': 'Sumatran freshwater swamp forests',
 '278': 'Sumatran lowland rain forests',
 '279': 'Sumatran montane rain forests',
 '280': 'Sumatran peat swamp forests',
 '281': 'Sundaland heath forests',
 '282': 'Sundarbans freshwater swamp forests',
 '283': 'Taiwan subtropical evergreen forests',
 '284': 'Tenasserim-South Thailand semi-evergreen rain forests',
 '285': 'Tonle Sap freshwater swamp forests',
 '286': 'Tonle Sap-Mekong peat swamp forests',
 '287': 'Upper Gangetic Plains moist deciduous forests',
 '288': 'Western Java montane rain forests',
 '289': 'Western Java rain forests',
 '290': 'Central Deccan Plateau dry deciduous forests',
 '291': 'Central Indochina dry forests',
 '292': 'Chhota-Nagpur dry deciduous forests',
 '293': 'East Deccan dry-evergreen forests',
 '294': 'Irrawaddy dry forests',
 '295': 'Khathiar-Gir dry deciduous forests',
 '296': 'Narmada Valley dry deciduous forests',
 '297': 'North Deccan dry deciduous forests',
 '298': 'South Deccan Plateau dry deciduous forests',
 '299': 'Southeast Indochina dry evergreen forests',
 '300': 'Southern Vietnam lowland dry forests',
 '301': 'Sri Lanka dry-zone dry evergreen forests',
 '302': 'Himalayan subtropical pine forests',
 '303': 'Luzon tropical pine forests',
 '304': 'Northeast India-Myanmar pine forests',
 '305': 'Sumatran tropical pine forests',
 '306': 'Eastern Himalayan broadleaf forests',
 '307': 'Northern Triangle temperate forests',
 '308': 'Western Himalayan broadleaf forests',
 '309': 'Eastern Himalayan subalpine conifer forests',
 '310': 'Western Himalayan subalpine conifer forests',
 '311': 'Terai-Duar savanna and grasslands',
 '312': 'Rann of Kutch seasonal salt marsh',
 '313': 'Kinabalu montane alpine meadows',
 '314': 'Aravalli west thorn scrub forests',
 '315': 'Deccan thorn scrub forests',
 '316': 'Godavari-Krishna mangroves',
 '317': 'Indus Valley desert',
 '318': 'Thar desert',
 '319': 'Indochina mangroves',
 '320': 'Indus River Delta-Arabian Sea mangroves',
 '321': 'Myanmar Coast mangroves',
 '322': 'Sunda Shelf mangroves',
 '323': 'Sundarbans mangroves',
 '324': 'Sonoran-Sinaloan subtropical dry forest',
 '325': 'Bermuda subtropical conifer forests',
 '326': 'Sierra Madre Occidental pine-oak forests',
 '327': 'Sierra Madre Oriental pine-oak forests',
 '328': 'Allegheny Highlands forests',
 '329': 'Appalachian mixed mesophytic forests',
 '330': 'Appalachian Piedmont forests',
 '331': 'Appalachian-Blue Ridge forests',
 '332': 'East Central Texas forests',
 '333': 'Eastern Canadian Forest-Boreal transition',
 '334': 'Eastern Great Lakes lowland forests',
 '335': 'Gulf of St. Lawrence lowland forests',
 '336': 'Interior Plateau US Hardwood Forests',
 '337': 'Mississippi lowland forests',
 '338': 'New England-Acadian forests',
 '339': 'Northeast US Coastal forests',
 '340': 'Ozark Highlands mixed forests',
 '341': 'Ozark Mountain forests',
 '342': 'Southern Great Lakes forests',
 '343': 'Upper Midwest US forest-savanna transition',
 '344': 'Western Great Lakes forests',
 '345': 'Alberta-British Columbia foothills forests',
 '346': 'Arizona Mountains forests',
 '347': 'Atlantic coastal pine barrens',
 '348': 'Blue Mountains forests',
 '349': 'British Columbia coastal conifer forests',
 '350': 'Central British Columbia Mountain forests',
 '351': 'Central Pacific Northwest coastal forests',
 '352': 'Central-Southern Cascades Forests',
 '353': 'Colorado Rockies forests',
 '354': 'Eastern Cascades forests',
 '355': 'Fraser Plateau and Basin conifer forests',
 '356': 'Great Basin montane forests',
 '357': 'Klamath-Siskiyou forests',
 '358': 'North Cascades conifer forests',
 '359': 'Northern California coastal forests',
 '360': 'Northern Pacific Alaskan coastal forests',
 '361': 'Northern Rockies conifer forests',
 '362': 'Okanogan dry forests',
 '363': 'Piney Woods',
 '364': 'Puget lowland forests',
 '365': 'Queen Charlotte Islands conifer forests',
 '366': 'Sierra Nevada forests',
 '367': 'South Central Rockies forests',
 '368': 'Wasatch and Uinta montane forests',
 '369': 'Alaska Peninsula montane taiga',
 '370': 'Central Canadian Shield forests',
 '371': 'Cook Inlet taiga',
 '372': 'Copper Plateau taiga',
 '373': 'Eastern Canadian forests',
 '374': 'Eastern Canadian Shield taiga',
 '375': 'Interior Alaska-Yukon lowland taiga',
 '376': 'Mid-Canada Boreal Plains forests',
 '377': 'Midwest Canadian Shield forests',
 '378': 'Muskwa-Slave Lake taiga',
 '379': 'Northern Canadian Shield taiga',
 '380': 'Northern Cordillera forests',
 '381': 'Northwest Territories taiga',
 '382': 'Southern Hudson Bay taiga',
 '383': 'Watson Highlands taiga',
 '384': 'Western Gulf coastal grasslands',
 '385': 'California Central Valley grasslands',
 '386': 'Canadian Aspen forests and parklands',
 '387': 'Central US forest-grasslands transition',
 '388': 'Central Tallgrass prairie',
 '389': 'Central-Southern US mixed grasslands',
 '390': 'Cross-Timbers savanna-woodland',
 '391': 'Edwards Plateau savanna',
 '392': 'Flint Hills tallgrass prairie',
 '393': 'Mid-Atlantic US coastal savannas',
 '394': 'Montana Valley and Foothill grasslands',
 '395': 'Nebraska Sand Hills mixed grasslands',
 '396': 'Northern Shortgrass prairie',
 '397': 'Northern Tallgrass prairie',
 '398': 'Palouse prairie',
 '399': 'Southeast US conifer savannas',
 '400': 'Southeast US mixed woodlands and savannas',
 '401': 'Texas blackland prairies',
 '402': 'Western shortgrass prairie',
 '403': 'Willamette Valley oak savanna',
 '404': 'Ahklun and Kilbuck Upland Tundra',
 '405': 'Alaska-St. Elias Range tundra',
 '406': 'Aleutian Islands tundra',
 '407': 'Arctic coastal tundra',
 '408': 'Arctic foothills tundra',
 '409': 'Beringia lowland tundra',
 '410': 'Beringia upland tundra',
 '411': 'Brooks-British Range tundra',
 '412': 'Canadian High Arctic tundra',
 '413': 'Canadian Low Arctic tundra',
 '414': 'Canadian Middle Arctic Tundra',
 '415': 'Davis Highlands tundra',
 '416': 'Interior Yukon-Alaska alpine tundra',
 '417': 'Kalaallit Nunaat Arctic steppe',
 '418': 'Kalaallit Nunaat High Arctic tundra',
 '419': 'Ogilvie-MacKenzie alpine tundra',
 '420': 'Pacific Coastal Mountain icefields and tundra',
 '421': 'Torngat Mountain tundra',
 '422': 'California coastal sage and chaparral',
 '423': 'California interior chaparral and woodlands',
 '424': 'California montane chaparral and woodlands',
 '425': 'Santa Lucia Montane Chaparral and Woodlands',
 '426': 'Baja California desert',
 '427': 'Central Mexican matorral',
 '428': 'Chihuahuan desert',
 '429': 'Colorado Plateau shrublands',
 '430': 'Great Basin shrub steppe',
 '431': 'Gulf of California xeric scrub',
 '432': 'Meseta Central matorral',
 '433': 'Mojave desert',
 '434': 'Snake-Columbia shrub steppe',
 '435': 'Sonoran desert',
 '436': 'Tamaulipan matorral',
 '437': 'Tamaulipan mezquital',
 '438': 'Wyoming Basin shrub steppe',
 '439': 'Alto Paraná Atlantic forests',
 '440': 'Araucaria moist forests',
 '441': 'Atlantic Coast restingas',
 '442': 'Bahia coastal forests',
 '443': 'Bahia interior forests',
 '444': 'Bolivian Yungas',
 '445': 'Caatinga Enclaves moist forests',
 '446': 'Caqueta moist forests',
 '447': 'Catatumbo moist forests',
 '448': 'Cauca Valley montane forests',
 '449': 'Cayos Miskitos-San Andrés and Providencia moist forests',
 '450': 'Central American Atlantic moist forests',
 '451': 'Central American montane forests',
 '452': 'Chiapas montane forests',
 '453': 'Chimalapas montane forests',
 '454': 'Chocó-Darién moist forests',
 '455': 'Cocos Island moist forests',
 '456': 'Cordillera La Costa montane forests',
 '457': 'Cordillera Oriental montane forests',
 '458': 'Costa Rican seasonal moist forests',
 '459': 'Cuban moist forests',
 '460': 'Eastern Cordillera Real montane forests',
 '461': 'Eastern Panamanian montane forests',
 '462': 'Fernando de Noronha-Atol das Rocas moist forests',
 '463': 'Guianan freshwater swamp forests',
 '464': 'Guianan Highlands moist forests',
 '465': 'Guianan lowland moist forests',
 '466': 'Guianan piedmont moist forests',
 '467': 'Gurupa várzea',
 '468': 'Hispaniolan moist forests',
 '469': 'Iquitos várzea',
 '470': 'Isthmian-Atlantic moist forests',
 '471': 'Isthmian-Pacific moist forests',
 '472': 'Jamaican moist forests',
 '473': 'Japurá-Solimões-Negro moist forests',
 '474': 'Juruá-Purus moist forests',
 '475': 'Leeward Islands moist forests',
 '476': 'Madeira-Tapajós moist forests',
 '477': 'Magdalena Valley montane forests',
 '478': 'Magdalena-Urabá moist forests',
 '479': 'Marañón dry forests',
 '480': 'Marajó várzea',
 '481': 'Mato Grosso tropical dry forests',
 '482': 'Monte Alegre várzea',
 '483': 'Napo moist forests',
 '484': 'Negro-Branco moist forests',
 '485': 'Northeast Brazil restingas',
 '486': 'Northwest Andean montane forests',
 '487': 'Oaxacan montane forests',
 '488': 'Orinoco Delta swamp forests',
 '489': 'Pantanos de Centla',
 '490': 'Pantepui forests and shrublands',
 '491': 'Pernambuco coastal forests',
 '492': 'Pernambuco interior forests',
 '493': 'Peruvian Yungas',
 '494': 'Petén-Veracruz moist forests',
 '495': 'Puerto Rican moist forests',
 '496': 'Purus várzea',
 '497': 'Purus-Madeira moist forests',
 '498': 'Rio Negro campinarana',
 '499': 'Santa Marta montane forests',
 '500': 'Serra do Mar coastal forests',
 '501': 'Sierra de los Tuxtlas',
 '502': 'Sierra Madre de Chiapas moist forests',
 '503': 'Solimões-Japurá moist forests',
 '504': 'Southern Andean Yungas',
 '505': 'Southwest Amazon moist forests',
 '506': 'Talamancan montane forests',
 '507': 'Tapajós-Xingu moist forests',
 '508': 'Tocantins/Pindare moist forests',
 '509': 'Trindade-Martin Vaz Islands tropical forests',
 '510': 'Trinidad and Tobago moist forest',
 '511': 'Uatumã-Trombetas moist forests',
 '512': 'Ucayali moist forests',
 '513': 'Venezuelan Andes montane forests',
 '514': 'Veracruz moist forests',
 '515': 'Veracruz montane forests',
 '516': 'Western Ecuador moist forests',
 '517': 'Windward Islands moist forests',
 '518': 'Xingu-Tocantins-Araguaia moist forests',
 '519': 'Yucatán moist forests',
 '520': 'Apure-Villavicencio dry forests',
 '521': 'Bajío dry forests',
 '522': 'Balsas dry forests',
 '523': 'Bolivian montane dry forests',
 '524': 'Brazilian Atlantic dry forests',
 '525': 'Caatinga',
 '526': 'Cauca Valley dry forests',
 '527': 'Central American dry forests',
 '528': 'Chiapas Depression dry forests',
 '529': 'Chiquitano dry forests',
 '530': 'Cuban dry forests',
 '531': 'Ecuadorian dry forests',
 '532': 'Hispaniolan dry forests',
 '533': 'Islas Revillagigedo dry forests',
 '534': 'Jalisco dry forests',
 '535': 'Jamaican dry forests',
 '536': 'Lara-Falcón dry forests',
 '537': 'Lesser Antillean dry forests',
 '538': 'Magdalena Valley dry forests',
 '539': 'Maracaibo dry forests',
 '540': 'Maranhão Babaçu forests',
 '541': 'Panamanian dry forests',
 '542': 'Patía valley dry forests',
 '543': 'Puerto Rican dry forests',
 '544': 'Sierra de la Laguna dry forests',
 '545': 'Sinaloan dry forests',
 '546': 'Sinú Valley dry forests',
 '547': 'Southern Pacific dry forests',
 '548': 'Trinidad and Tobago dry forest',
 '549': 'Tumbes-Piura dry forests',
 '550': 'Veracruz dry forests',
 '551': 'Yucatán dry forests',
 '552': 'Bahamian pineyards',
 '553': 'Central American pine-oak forests',
 '554': 'Cuban pine forests',
 '555': 'Hispaniolan pine forests',
 '556': 'Sierra de la Laguna pine-oak forests',
 '557': 'Sierra Madre de Oaxaca pine-oak forests',
 '558': 'Sierra Madre del Sur pine-oak forests',
 '559': 'Trans-Mexican Volcanic Belt pine-oak forests',
 '560': 'Juan Fernández Islands temperate forests',
 '561': 'Magellanic subpolar forests',
 '562': 'San Félix-San Ambrosio Islands temperate forests',
 '563': 'Valdivian temperate forests',
 '564': 'Belizian pine savannas',
 '565': 'Beni savanna',
 '566': 'Campos Rupestres montane savanna',
 '567': 'Cerrado',
 '568': 'Clipperton Island shrub and grasslands',
 '569': 'Dry Chaco',
 '570': 'Guianan savanna',
 '571': 'Humid Chaco',
 '572': 'Llanos',
 '573': 'Miskito pine forests',
 '574': 'Uruguayan savanna',
 '575': 'Espinal',
 '576': 'Humid Pampas',
 '577': 'Low Monte',
 '578': 'Patagonian steppe',
 '579': 'Cuban wetlands',
 '580': 'Enriquillo wetlands',
 '581': 'Everglades flooded grasslands',
 '582': 'Guayaquil flooded grasslands',
 '583': 'Orinoco wetlands',
 '584': 'Pantanal',
 '585': 'Paraná flooded savanna',
 '586': 'Southern Cone Mesopotamian savanna',
 '587': 'Central Andean dry puna',
 '588': 'Central Andean puna',
 '589': 'Central Andean wet puna',
 '590': 'Cordillera Central páramo',
 '591': 'Cordillera de Merida páramo',
 '592': 'High Monte',
 '593': 'Northern Andean páramo',
 '594': 'Santa Marta páramo',
 '595': 'Southern Andean steppe',
 '596': 'Chilean Matorral',
 '597': 'Araya and Paria xeric scrub',
 '598': 'Atacama desert',
 '599': 'Caribbean shrublands',
 '600': 'Cuban cactus scrub',
 '601': 'Galápagos Islands xeric scrub',
 '602': 'Guajira-Barranquilla xeric scrub',
 '603': 'La Costa xeric shrublands',
 '604': 'Malpelo Island xeric scrub',
 '605': 'Motagua Valley thornscrub',
 '606': 'Paraguaná xeric scrub',
 '607': 'San Lucan xeric scrub',
 '608': 'Sechura desert',
 '609': 'St. Peter and St. Paul Rocks',
 '610': 'Tehuacán Valley matorral',
 '611': 'Amazon-Orinoco-Southern Caribbean mangroves',
 '612': 'Bahamian-Antillean mangroves',
 '613': 'Mesoamerican Gulf-Caribbean mangroves',
 '614': 'Northern Mesoamerican Pacific mangroves',
 '615': 'South American Pacific mangroves',
 '616': 'Southern Atlantic Brazilian mangroves',
 '617': 'Southern Mesoamerican Pacific mangroves',
 '618': 'Carolines tropical moist forests',
 '619': 'Central Polynesian tropical moist forests',
 '620': 'Cook Islands tropical moist forests',
 '621': 'Eastern Micronesia tropical moist forests',
 '622': 'Fiji tropical moist forests',
 '623': "Hawai'i tropical moist forests",
 '624': 'Kermadec Islands subtropical moist forests',
 '625': 'Marquesas tropical moist forests',
 '626': 'Ogasawara subtropical moist forests',
 '627': 'Palau tropical moist forests',
 '628': 'Rapa Nui and Sala y Gómez subtropical forests',
 '629': 'Samoan tropical moist forests',
 '630': 'Society Islands tropical moist forests',
 '631': 'Tongan tropical moist forests',
 '632': 'Tuamotu tropical moist forests',
 '633': 'Tubuai tropical moist forests',
 '634': 'Western Polynesian tropical moist forests',
 '635': 'Fiji tropical dry forests',
 '636': "Hawai'i tropical dry forests",
 '637': 'Marianas tropical dry forests',
 '638': 'Yap tropical dry forests',
 '639': "Hawai'i tropical high shrublands",
 '640': "Hawai'i tropical low shrublands",
 '641': "Northwest Hawai'i scrub",
 '642': 'Guizhou Plateau broadleaf and mixed forests',
 '643': 'Yunnan Plateau subtropical evergreen forests',
 '644': 'Appenine deciduous montane forests',
 '645': 'Azores temperate mixed forests',
 '646': 'Balkan mixed forests',
 '647': 'Baltic mixed forests',
 '648': 'Cantabrian mixed forests',
 '649': 'Caspian Hyrcanian mixed forests',
 '650': 'Caucasus mixed forests',
 '651': 'Celtic broadleaf forests',
 '652': 'Central Anatolian steppe and woodlands',
 '653': 'Central China Loess Plateau mixed forests',
 '654': 'Central European mixed forests',
 '655': 'Central Korean deciduous forests',
 '656': 'Changbai Mountains mixed forests',
 '657': 'Changjiang Plain evergreen forests',
 '658': 'Crimean Submediterranean forest complex',
 '659': 'Daba Mountains evergreen forests',
 '660': 'Dinaric Mountains mixed forests',
 '661': 'East European forest steppe',
 '662': 'Eastern Anatolian deciduous forests',
 '663': 'English Lowlands beech forests',
 '664': 'European Atlantic mixed forests',
 '665': 'Euxine-Colchic broadleaf forests',
 '666': 'Hokkaido deciduous forests',
 '667': 'Huang He Plain mixed forests',
 '668': 'Madeira evergreen forests',
 '669': 'Manchurian mixed forests',
 '670': 'Nihonkai evergreen forests',
 '671': 'Nihonkai montane deciduous forests',
 '672': 'North Atlantic moist mixed forests',
 '673': 'Northeast China Plain deciduous forests',
 '674': 'Pannonian mixed forests',
 '675': 'Po Basin mixed forests',
 '676': 'Pyrenees conifer and mixed forests',
 '677': 'Qin Ling Mountains deciduous forests',
 '678': 'Rodope montane mixed forests',
 '679': 'Sarmatic mixed forests',
 '680': 'Sichuan Basin evergreen broadleaf forests',
 '681': 'Southern Korea evergreen forests',
 '682': 'Taiheiyo evergreen forests',
 '683': 'Taiheiyo montane deciduous forests',
 '684': 'Tarim Basin deciduous forests and steppe',
 '685': 'Ussuri broadleaf and mixed forests',
 '686': 'Western European broadleaf forests',
 '687': 'Western Siberian hemiboreal forests',
 '688': 'Zagros Mountains forest steppe',
 '689': 'Alps conifer and mixed forests',
 '690': 'Altai montane forest and forest steppe',
 '691': 'Caledon conifer forests',
 '692': 'Carpathian montane forests',
 '693': 'Da Hinggan-Dzhagdy Mountains conifer forests',
 '694': 'East Afghan montane conifer forests',
 '695': 'Elburz Range forest steppe',
 '696': 'Helanshan montane conifer forests',
 '697': 'Hengduan Mountains subalpine conifer forests',
 '698': 'Hokkaido montane conifer forests',
 '699': 'Honshu alpine conifer forests',
 '700': 'Khangai Mountains conifer forests',
 '701': 'Mediterranean conifer and mixed forests',
 '702': 'Northeast Himalayan subalpine conifer forests',
 '703': 'Northern Anatolian conifer and deciduous forests',
 '704': 'Nujiang Langcang Gorge alpine conifer and mixed forests',
 '705': 'Qilian Mountains conifer forests',
 '706': 'Qionglai-Minshan conifer forests',
 '707': 'Sayan montane conifer forests',
 '708': 'Scandinavian coastal conifer forests',
 '709': 'Tian Shan montane conifer forests',
 '710': 'East Siberian taiga',
 '711': 'Iceland boreal birch forests and alpine tundra',
 '712': 'Kamchatka taiga',
 '713': 'Kamchatka-Kurile meadows and sparse forests',
 '714': 'Northeast Siberian taiga',
 '715': 'Okhotsk-Manchurian taiga',
 '716': 'Sakhalin Island taiga',
 '717': 'Scandinavian and Russian taiga',
 '718': 'Trans-Baikal conifer forests',
 '719': 'Urals montane forest and taiga',
 '720': 'West Siberian taiga',
 '721': 'Alai-Western Tian Shan steppe',
 '722': 'Al-Hajar foothill xeric woodlands and shrublands',
 '723': 'Al-Hajar montane woodlands and shrublands',
 '724': 'Altai steppe and semi-desert',
 '725': 'Central Anatolian steppe',
 '726': 'Daurian forest steppe',
 '727': 'Eastern Anatolian montane steppe',
 '728': 'Emin Valley steppe',
 '729': 'Faroe Islands boreal grasslands',
 '730': 'Gissaro-Alai open woodlands',
 '731': 'Kazakh forest steppe',
 '732': 'Kazakh steppe',
 '733': 'Kazakh upland steppe',
 '734': 'Mongolian-Manchurian grassland',
 '735': 'Pontic steppe',
 '736': 'Sayan Intermontane steppe',
 '737': 'Selenge-Orkhon forest steppe',
 '738': 'South Siberian forest steppe',
 '739': 'Syrian xeric grasslands and shrublands',
 '740': 'Tian Shan foothill arid steppe',
 '741': 'Amur meadow steppe',
 '742': 'Bohai Sea saline meadow',
 '743': 'Nenjiang River grassland',
 '744': 'Nile Delta flooded savanna',
 '745': 'Saharan halophytics',
 '746': 'Suiphun-Khanka meadows and forest meadows',
 '747': 'Tigris-Euphrates alluvial salt marsh',
 '748': 'Yellow Sea saline meadow',
 '749': 'Altai alpine meadow and tundra',
 '750': 'Central Tibetan Plateau alpine steppe',
 '751': 'Eastern Himalayan alpine shrub and meadows',
 '752': 'Ghorat-Hazarajat alpine meadow',
 '753': 'Hindu Kush alpine meadow',
 '754': 'Karakoram-West Tibetan Plateau alpine steppe',
 '755': 'Khangai Mountains alpine meadow',
 '756': 'Kopet Dag woodlands and forest steppe',
 '757': 'Kuh Rud and Eastern Iran montane woodlands',
 '758': 'Mediterranean High Atlas juniper steppe',
 '759': 'North Tibetan Plateau-Kunlun Mountains alpine desert',
 '760': 'Northwestern Himalayan alpine shrub and meadows',
 '761': 'Ordos Plateau steppe',
 '762': 'Pamir alpine desert and tundra',
 '763': 'Qilian Mountains subalpine meadows',
 '764': 'Sayan alpine meadows and tundra',
 '765': 'Southeast Tibet shrublands and meadows',
 '766': 'Sulaiman Range alpine meadows',
 '767': 'Tian Shan montane steppe and meadows',
 '768': 'Tibetan Plateau alpine shrublands and meadows',
 '769': 'Western Himalayan alpine shrub and meadows',
 '770': 'Yarlung Zanbo arid steppe',
 '771': 'Cherskii-Kolyma mountain tundra',
 '772': 'Chukchi Peninsula tundra',
 '773': 'Kamchatka tundra',
 '774': 'Kola Peninsula tundra',
 '775': 'Northeast Siberian coastal tundra',
 '776': 'Northwest Russian-Novaya Zemlya tundra',
 '777': 'Novosibirsk Islands Arctic desert',
 '778': 'Russian Arctic desert',
 '779': 'Russian Bering tundra',
 '780': 'Scandinavian Montane Birch forest and grasslands',
 '781': 'Taimyr-Central Siberian tundra',
 '782': 'Trans-Baikal Bald Mountain tundra',
 '783': 'Wrangel Island Arctic desert',
 '784': 'Yamal-Gydan tundra',
 '785': 'Aegean and Western Turkey sclerophyllous and mixed forests',
 '786': 'Anatolian conifer and deciduous mixed forests',
 '787': 'Canary Islands dry woodlands and forests',
 '788': 'Corsican montane broadleaf and mixed forests',
 '789': 'Crete Mediterranean forests',
 '790': 'Cyprus Mediterranean forests',
 '791': 'Eastern Mediterranean conifer-broadleaf forests',
 '792': 'Iberian conifer forests',
 '793': 'Iberian sclerophyllous and semi-deciduous forests',
 '794': 'Illyrian deciduous forests',
 '795': 'Italian sclerophyllous and semi-deciduous forests',
 '796': 'Mediterranean Acacia-Argania dry woodlands and succulent thickets',
 '797': 'Mediterranean dry woodlands and steppe',
 '798': 'Mediterranean woodlands and forests',
 '799': 'Northeast Spain and Southern France Mediterranean forests',
 '800': 'Northwest Iberian montane forests',
 '801': 'Pindus Mountains mixed forests',
 '802': 'South Apennine mixed montane forests',
 '803': 'Southeast Iberian shrubs and woodlands',
 '804': 'Southern Anatolian montane conifer and deciduous forests',
 '805': 'Southwest Iberian Mediterranean sclerophyllous and mixed forests',
 '806': 'Tyrrhenian-Adriatic sclerophyllous and mixed forests',
 '807': 'Afghan Mountains semi-desert',
 '808': 'Alashan Plateau semi-desert',
 '809': 'Arabian desert',
 '810': 'Arabian sand desert',
 '811': 'Arabian-Persian Gulf coastal plain desert',
 '812': 'Azerbaijan shrub desert and steppe',
 '813': 'Badghyz and Karabil semi-desert',
 '814': 'Baluchistan xeric woodlands',
 '815': 'Caspian lowland desert',
 '816': 'Central Afghan Mountains xeric woodlands',
 '817': 'Central Asian northern desert',
 '818': 'Central Asian riparian woodlands',
 '819': 'Central Asian southern desert',
 '820': 'Central Persian desert basins',
 '821': 'East Arabian fog shrublands and sand desert',
 '822': 'East Sahara Desert',
 '823': 'East Saharan montane xeric woodlands',
 '824': 'Eastern Gobi desert steppe',
 '825': 'Gobi Lakes Valley desert steppe',
 '826': 'Great Lakes Basin desert steppe',
 '827': 'Junggar Basin semi-desert',
 '828': 'Kazakh semi-desert',
 '829': 'Kopet Dag semi-desert',
 '830': 'Mesopotamian shrub desert',
 '831': 'North Arabian desert',
 '832': 'North Arabian highland shrublands',
 '833': 'North Saharan Xeric Steppe and Woodland',
 '834': 'Paropamisus xeric woodlands',
 '835': 'Qaidam Basin semi-desert',
 '836': 'Red Sea coastal desert',
 '837': 'Red Sea-Arabian Desert shrublands',
 '838': 'Registan-North Pakistan sandy desert',
 '839': 'Saharan Atlantic coastal desert',
 '840': 'South Arabian plains and plateau desert',
 '841': 'South Iran Nubo-Sindian desert and semi-desert',
 '842': 'South Sahara desert',
 '843': 'Taklimakan desert',
 '844': 'Tibesti-Jebel Uweinat montane xeric woodlands',
 '845': 'West Sahara desert',
 '846': 'West Saharan montane xeric woodlands'}

biomeNum_2_biomeName = {
 '1': 'Tropical and Subtropical Moist Broadleaf Forests',
 '2': 'Tropical and Subtropical Dry Broadleaf Forests',
 '3': 'Tropical and Subtropical Coniferous Forests',
 '4': 'Temperate Broadleaf and Mixed Forests',
 '5': 'Temperate Conifer Forests',
 '6': 'Boreal Forests/Taiga',
 '7': 'Tropical and Subtropical Grasslands, Savannas and Shrublands',
 '8': 'Temperate Grasslands, Savannas and Shrublands',
 '9': 'Flooded Grasslands and Savannas',
 '10': 'Montane Grasslands and Shrublands',
 '11': 'Tundra',
 '12': 'Mediterranean Forests, Woodlands and Scrub',
 '13': 'Deserts and Xeric Shrublands',
 '14': 'Mangroves'}<|MERGE_RESOLUTION|>--- conflicted
+++ resolved
@@ -30,7 +30,6 @@
         parsed_results = []
         
         for result in geocode_results:
-<<<<<<< HEAD
             if result:
                 temp_json= result.geojson.get('features')[0].get('properties')  
             else:
@@ -46,7 +45,6 @@
                 )
 
         #Getting the data structure
-    
             title_dict = {
                 'country':[] ,
                 'county': [],
@@ -58,7 +56,6 @@
             for item in parsed_results:
                 value = item[key]
                 title_dict[key].append(value)
-
         return title_dict
 
     @staticmethod
@@ -84,7 +81,7 @@
             locs = [v for v in value if v is not None]
             distinct_locs[key] = locs
             truth_dict[key] = len(set(locs)) == 1
-            logging.info(f'[truth:]: n/n/n/{truth_dict}n/n/n/')
+            
         country_list = distinct_locs['country']
         county_list = distinct_locs['county']
         continent_list = distinct_locs['continent']
@@ -92,61 +89,6 @@
 
         if land_sea: land_sea_phrase = f'{land_sea} area'
         else: land_sea_phrase = 'Area'
-=======
-            d = {}
-            try:
-                d['region'] = result.geojson.get('features')[0].get('properties').get('region')
-            except:
-                d['region'] = None
-            try:
-                d['county'] = result.geojson.get('features')[0].get('properties').get('county')
-            except:
-                d['county'] = None
-            try:
-                d['country'] = result.geojson.get('features')[0].get('properties').get('country')
-            except:
-                d['country'] = None
-            try:
-                d['continent'] = continent_lookup[iso_to_continent[result.geojson.get('features')[0].get('properties').get('country_code').upper()]]
-            except:
-                d['continent'] = None
-            key_locations.append(d)
-        # Check for overlap between upper and lower bounds
-        same_region = check_equivence(key_locations[0].get('region'), key_locations[1].get('region'))
-        same_county = check_equivence(key_locations[0].get('county'), key_locations[1].get('county'))
-        same_country = check_equivence(key_locations[0].get('country'), key_locations[1].get('country'))
-        same_continent = check_equivence(key_locations[0].get('continent'), key_locations[1].get('continent'))
-        # Set a title
-        if same_region:
-            title_list = [key_locations[0]['region'], key_locations[0]['county']]
-        elif same_county:
-            title_list = [key_locations[0]['county'], key_locations[0]['country']]
-        elif same_country:
-            title_list = [key_locations[0]['country'], key_locations[0]['continent']]
-        elif same_continent:
-            title_list = [key_locations[0]['continent']]
-        elif key_locations[0]['continent'] is not None and key_locations[1]['continent'] is not None:
-            title_list = [key_locations[0]['continent'], [key_locations[1]['continent']], True]
-        else:
-            return None
-        return [t for t in title_list if t is not None]
-
-    @staticmethod
-    def create_title(title_elements):
-        """Create a string(title) from a list input."""
-        if not title_elements:
-            title = "Area of interest"
-        if len(title_elements) == 3:
-            title = f"Area between {title_elements[0]} and {title_elements[1]},"
-        elif len(title_elements) == 2:
-            title = f"Area in {title_elements[0]}, {title_elements[1]},"
-        elif len(title_elements) == 1:
-            title = f"Area in {title_elements[0]}"
-        else:
-            title = "Area of Interest"
-        if title[-1] == ',': title = title[:-1]
-        return title
->>>>>>> f6269621
 
         if all([val == True for val in truth_dict.values()]):
             # If all points in the same Continents, Country, Region, and County
@@ -285,13 +227,11 @@
         not_intact = stats.get('intact2016').get('0', 0)
         is_intact = stats.get('intact2016').get('1', 0)
         total_intact = not_intact + is_intact
-<<<<<<< HEAD
         intact_sentence = ""
 
         is_land = stats.get('seaLandFreshwater').get('0', 0)
         is_marine = stats.get('seaLandFreshwater').get('1', 0)
         is_fresh = stats.get('seaLandFreshwater').get('2', 0)
-
 
         tmp_config = {'items': {}, 'sentence': ""}
         if is_marine and is_land + is_fresh == 0: return tmp_config
@@ -300,14 +240,6 @@
                 tmp_config['sentence'] = "This region contains a large amount of Intact Forest."
             elif is_intact/total_intact > 0.5:
                 tmp_config['sentence'] = "This region contains Intact Forest."
-=======
-        intact_sentence = None
-        if is_intact:
-            if is_intact/total_intact > 0.75:
-                intact_sentence = "This region contains a large amount of Intact Forest."
-            elif is_intact/total_intact > 0.5:
-                intact_sentence = "This region contains Intact Forest."
->>>>>>> f6269621
             else:
                 tmp_config['sentence'] = "This region contains some Intact Forest."
         else:
@@ -325,15 +257,9 @@
 
         if is_mountain:
             if is_mountain/total_mountain > 0.75:
-<<<<<<< HEAD
                 tmp_config['sentence'] = "a mountainous area"
             elif is_mountain/total_mountain > 0.5:
-                tmp_config['sentence'] = "a mix of lowland and mountains areas"
-=======
-                mountain_sentence = "a mountainous area"
-            elif is_mountain/total_mountain > 0.5:
-                mountain_sentence = "a mix of lowland and mountains areas"
->>>>>>> f6269621
+                tmp_config['sentence'] = "a mix of lowland and mountainous areas"
             else:
                 tmp_config['sentence'] = "a predominanty lowland area"
         else:
@@ -415,29 +341,16 @@
         """Recieve a geostore_id, language, and app argument and return a
         json serialised dic object response.
         """
-<<<<<<< HEAD
-        
         logging.info(f'[Geodescriber]: app={app}, lang={lang}, template={template}, for geojson={geojson}')
         sentence_config = []
-=======
-        logging.info(f'[Geodescriber]: {geojson}, {app}, {lang}')
->>>>>>> f6269621
         features = geojson.get('features')
         s = [shape(feature['geometry']) for feature in features][0]
         logging.info(f'[Geodescriber]: shape: {s}')
-        #g = LMIPy.Geometry(geostore_id)
-<<<<<<< HEAD
-
-=======
-        title_elements = GeodescriberService.create_title_elements(s)
-        title = GeodescriberService.create_title(title_elements)
-        logging.info(f'[Geodescriber]: title: {title}')
->>>>>>> f6269621
+
         asset_name = SETTINGS.get('gee').get('assets').get('geodescriber')
         logging.info(f'[Geodescriber]: asset: {asset_name}')
         img = ee.Image(asset_name) # Grab the layer
         region = get_region(geojson) # Create an EE feature from a geostore object
-<<<<<<< HEAD
         try:
             stats = img.reduceRegion(**{'reducer': ee.Reducer.frequencyHistogram(),
                                         'geometry': region,
@@ -470,33 +383,6 @@
             koppen_sentence = GeodescriberService.gen_koppen_sentence(stats)
             if koppen_sentence: sentence_config.append(koppen_sentence)
             # logging.info(f'[Geodescriber]: koppen: {koppen_sentence}')
-=======
-        stats = img.reduceRegion(**{'reducer': ee.Reducer.frequencyHistogram(),
-                                    'geometry': region,
-                                    'bestEffort': True,
-                                    }).getInfo()
-        logging.info(f'[Geodescriber]: stats: {stats}')
-        ecoregion_sentence = GeodescriberService.gen_ecoregion_sentence(stats)
-        #logging.info(f'[Geodescriber]: ecoregion: {ecoregion_sentence}')
-        intact_sentence = GeodescriberService.gen_intact_sentence(stats)
-        #logging.info(f'[Geodescriber]: intact: {intact_sentence}')
-        mountain_sentence = GeodescriberService.gen_mountain_sentence(stats)
-        #logging.info(f'[Geodescriber]: ecoregion: {mountain_sentence}')
-        koppen_sentence = GeodescriberService.gen_koppen_sentence(stats)
-        #logging.info(f'[Geodescriber]: koppen: {koppen_sentence}')
-        biome_sentence = GeodescriberService.gen_biome_sentence(stats)
-        #logging.info(f'[Geodescriber]: biome: {biome_sentence}')
-        area_sentence = GeodescriberService.gen_area_sentence(area_ha=area_ha, app=app, mountain_sentence=mountain_sentence, title_elements=title_elements)
-        #logging.info(f'[Geodescriber]: area: {area_sentence}')
-        description = f"{area_sentence} {biome_sentence} {koppen_sentence} {ecoregion_sentence} {intact_sentence}"
-        if lang is not 'en':
-            translator = Translator()
-            r = translator.translate(text=[title, description], dest=lang, src='en')
-            title = r[0].text
-            description = r[1].text
-        logging.info(f'[Geodescriber]: description: {description}')
-        return {'title':title, 'description':description, 'lang': lang, 'stats': stats}
->>>>>>> f6269621
 
             biome_sentence = GeodescriberService.gen_biome_sentence(stats)
             if biome_sentence: sentence_config.append(biome_sentence)
