import logging
from gfwanalysis.config import SETTINGS
from gfwanalysis.errors import GeodescriberError
from gfwanalysis.utils.geo import get_region, human_format, reverse_geocode_a_geostore, check_equivence
from googletrans import Translator
import ee
import json
import asyncio
from shapely.geometry import shape

class GeodescriberService(object):

    @staticmethod
    def create_title_elements(s):
        """Take revsere geocoding results for upper and lower corners of a polygons bounds,
            Extract the region, county, country, continent attributes of the locations.
            Use the overlap to set an appropriate title.
        """
        loop = asyncio.new_event_loop()
        func = reverse_geocode_a_geostore(loop, s)
        try:
            geocode_results = loop.run_until_complete(func)
        except:
            return {
                'country':[None],
                'county': [None],
                'continent': [None],
                'region': [None]
            }
        parsed_results = []

        for result in geocode_results:
            if result:
                temp_json= result.geojson.get('features')[0].get('properties')
            else:
                temp_json = {}

        # Filtering out the locations we care about
            parsed_results.append(
                {
                    'country': temp_json.get('country', None),
                    'county': temp_json.get('county', None),
                    'region': temp_json.get('region', None),
                    'continent': continent_lookup[iso_to_continent[temp_json.get('country_code', '').upper()]]}
                )

        #Getting the data structure
            title_dict = {
                'country':[] ,
                'county': [],
                'continent': [],
                'region': []
            }

        for key in title_dict.keys():
            for item in parsed_results:
                value = item[key]
                title_dict[key].append(value)
        return title_dict

    @staticmethod
    def create_title(title_elements, land_sea):
        tmp_config = {'items': {}, 'sentence': ""}

        truth_dict ={
            'country':None,
            'county': None,
            'continent': None,
            'region': None
        }

        distinct_locs ={
            'country':[],
            'county': [],
            'continent': [],
            'region': []
        }

        # Create the title based on the thruth dictionary
        for key,value in title_elements.items():
            locs = [v for v in value if v is not None]
            distinct_locs[key] = locs
            truth_dict[key] = len(set(locs)) == 1

        country_list = distinct_locs['country']
        county_list = distinct_locs['county']
        continent_list = distinct_locs['continent']
        region_list = distinct_locs['region']
        logging.info(f"[Country List]:{country_list}")

        if land_sea: land_sea_phrase = f'{land_sea} area'
        else: land_sea_phrase = 'Area'

        if all([val == True for val in truth_dict.values()]):
            # If all points in the same Continents, Country, Region, and County
            tmp_config['sentence'] = '{ttl_0} in {ttl_1}, {ttl_2}, {ttl_3}'
            tmp_config['items'] = {'ttl_0': land_sea_phrase, 'ttl_1': county_list[0], 'ttl_2': region_list[0], 'ttl_3': country_list[0]}

        elif all([val == False for val in truth_dict.values()]):
            # If no points in the same Continents, Country, Region, and County
            tmp_config['sentence'] = '{ttl_0} of interest'
            tmp_config['items'] = {'ttl_0': land_sea_phrase}

        elif all([val == True for key, val in truth_dict.items() if key in ['continent', 'country', 'region'] ]):
            # If Continents, Country, Region in the same place, but not County
            tmp_config['sentence'] = '{ttl_0} in {ttl_1}, {ttl_2}'
            tmp_config['items'] = {'ttl_0': land_sea_phrase, 'ttl_1': region_list[0], 'ttl_2': country_list[0]}

        elif all([val == True for key, val in truth_dict.items() if key in ['continent', 'country']]):
            # If Continents, Country in the same place, but not Region or County
            if region_list and len(set(region_list)) == 2:
                tmp_config['sentence'] = '{ttl_0} between {ttl_1} and {ttl_2}, {ttl_3}'
                tmp_config['items'] = {'ttl_0': land_sea_phrase, 'ttl_1': list(set(region_list))[0], 'ttl_2': list(set(region_list))[1], 'ttl_3': country_list[0]}
            elif region_list and len(set(region_list)) > 2:
                # If location across multiple regions (get the centroid's region)
                tmp_config['sentence'] = '{ttl_0} near {ttl_1}, {ttl_2}'
                tmp_config['items'] = {'ttl_0': land_sea_phrase, 'ttl_1': region_list[-1], 'ttl_2': country_list[0]}
            else: 
                tmp_config['sentence'] = '{ttl_0} in {ttl_1}'
                tmp_config['items'] = {'ttl_0': land_sea_phrase, 'ttl_1': country_list[0]}

        else:
            # If only Continents
            if country_list and len(set(country_list)) == 2:
                # If location across two countries
                tmp_config['sentence'] = '{ttl_0} between {ttl_1} and {ttl_2}, in {ttl_3}'
                tmp_config['items'] = {'ttl_0': land_sea_phrase, 'ttl_1': list(set(country_list))[0], 'ttl_2': list(set(country_list))[1], 'ttl_3': continent_list[0]}
            elif country_list and len(set(country_list)) > 2:
                # If location across multiple countries (get the centroid's country)
                tmp_config['sentence'] = '{ttl_0} near {ttl_1}, {ttl_2}'
                tmp_config['items'] = {'ttl_0': land_sea_phrase, 'ttl_1': country_list[-1], 'ttl_2': continent_list[0]}
<<<<<<< HEAD
            elif continent_list: 
                tmp_config['sentence'] = '{ttl_0} in {ttl_1}'
                tmp_config['items'] = {'ttl_0': land_sea_phrase, 'ttl_1': continent_list[0]}
            else: 
                tmp_config['sentence'] = '{ttl_0} of interest'
                tmp_config['items'] = {'ttl_0': land_sea_phrase}
=======
>>>>>>> 393e0a18

        return tmp_config

    @staticmethod
    def give_sorted_d(lookup_dic, key, stats):
        """Return a dic with keys as integer percentage of coverage proportion."""
        total = 0
        for item in stats.get(key):
            total += stats.get(key).get(item)
        tmp_d = {}
        for item in stats.get(key):
            tmp_proportion = int((stats.get(key).get(item)/ total) * 100)
            tmp_d[tmp_proportion] = lookup_dic[item]
        s_dic = {}
        for kk in sorted(tmp_d,reverse=True):
            s_dic[kk] = tmp_d[kk]
        return s_dic

    @staticmethod
    def gen_ecoregion_sentence(stats):
        ecoregion_sentence = None
        tmp_d = GeodescriberService.give_sorted_d(ecoid_to_ecoregion, 'ecoregion', stats)
        proportion_list = list(tmp_d.keys())
        tmp_config = {'items': {}, 'sentence': ""}
        if not proportion_list:
            return None
        elif proportion_list[0] > 75:
            tmp_config['sentence'] = "The regions habitat is comprised of {eco_0}."
            tmp_config['items'] = {'eco_0': tmp_d[proportion_list[0]]}
        elif proportion_list[0] > 50:
            tmp_config['sentence'] = "The majority of the regions habitat is comprised of {eco_0}. It also includes areas of {eco_1}."
            tmp_config['items'] = {'eco_0': tmp_d[proportion_list[0]], 'eco_1': tmp_d[proportion_list[1]]}
        else:
            tmp_config['sentence'] = "The region is made up of different habitats, including {eco_0}, and {eco_1}."
            tmp_config['items'] = {'eco_0': tmp_d[proportion_list[0]], 'eco_1': tmp_d[proportion_list[1]]}
        return tmp_config

    @staticmethod
    def gen_land_sea_title(stats):
        land = stats.get('seaLandFreshwater').get('0', 0)
        sea = stats.get('seaLandFreshwater').get('1', 0)
        fresh = stats.get('seaLandFreshwater').get('2', 0)
        water = sea + fresh

        total_land_sea = land + sea + fresh
        land_sea_sentence = ''

        if sea/total_land_sea > 0.66:
            land_sea_sentence = "Marine"
        elif fresh/total_land_sea > 0.66:
            land_sea_sentence = "Inland water"
        return land_sea_sentence

    @staticmethod
    def gen_land_sea_sentence(stats):
        tmp_config = {'items': {}, 'sentence': ""}

        land = stats.get('seaLandFreshwater').get('0', 0)
        sea = stats.get('seaLandFreshwater').get('1', 0)
        fresh = stats.get('seaLandFreshwater').get('2', 0)
        total_land_sea = land + sea + fresh
        land_sea_list = sorted([l for l in [
            {"type": 'land area', "value": land/total_land_sea},
            {"type": 'marine area', "value": sea/total_land_sea},
            {"type": 'inland water', "value": fresh/total_land_sea}]
            if l['value']], key=lambda k: k['value'], reverse=True)

        logging.info(f'[Geodescriber]: land_sea: {land_sea_list}')

        land_sea_sentence = ''

        if land_sea_list[0]['value'] > 0.9:
            tmp_config['sentence'] = "The location is predominantly {lsf_0}."
            tmp_config['items'] = {'lsf_0': land_sea_list[0]['type']}
        elif len(land_sea_list) == 2:
            if land_sea_list[0]['value'] > 0.75:
                tmp_config['sentence'] = "The location is mostly {lsf_0} with some {lsf_1}."
                tmp_config['items'] = {'lsf_0': land_sea_list[0]['type'], 'lsf_1': land_sea_list[1]['type']}
            else:
                tmp_config['sentence'] = "The location is mostly {lsf_0} with a large proportion of {lsf_1}."
                tmp_config['items'] = {'lsf_0': land_sea_list[0]['type'], 'lsf_1': land_sea_list[1]['type']}
        elif land_sea_list[0]['value'] > 0.5:
            if land_sea_list[1]['value'] > (1 - land_sea_list[0]['value']) * 0.75:
                tmp_config['sentence'] = "The location is mostly {lsf_0} with some {lsf_1}."
                tmp_config['items'] = {'lsf_0': land_sea_list[0]['type'], 'lsf_1': land_sea_list[1]['type']}
            else:
                tmp_config['sentence'] = "The location is mostly {lsf_0} with a mix of {lsf_1} and {lsf_2}."
                tmp_config['items'] = {'lsf_0': land_sea_list[0]['type'], 'lsf_1': land_sea_list[1]['type'], 'lsf_2': land_sea_list[2]['type']}
        elif land_sea_list[0]['value'] + land_sea_list[1]['value'] > 0.5:
                tmp_config['sentence'] = "The location is mostly a mix of {lsf_0} and {lsf_1}."
                tmp_config['items'] = {'lsf_0': land_sea_list[0]['type'], 'lsf_1': land_sea_list[1]['type']}
        else:
            tmp_config['sentence'] = "The location contains a mix of {lsf_0}, {lsf_1} and {lsf_2}."
            tmp_config['items'] = {'lsf_0': land_sea_list[0]['type'], 'lsf_1': land_sea_list[1]['type'], 'lsf_2': land_sea_list[2]['type']}

        return tmp_config

    @staticmethod
    def gen_intact_sentence(stats):
        not_intact = stats.get('intact2016').get('0', 0)
        is_intact = stats.get('intact2016').get('1', 0)
        total_intact = not_intact + is_intact
        intact_sentence = ""

        is_land = stats.get('seaLandFreshwater').get('0', 0)
        is_marine = stats.get('seaLandFreshwater').get('1', 0)
        is_fresh = stats.get('seaLandFreshwater').get('2', 0)

        tmp_config = {'items': {}, 'sentence': ""}
        if is_marine and is_land + is_fresh == 0: return tmp_config
        if is_intact:
            if is_intact/total_intact > 0.75:
                tmp_config['sentence'] = "This region contains a large amount of Intact Forest."
            elif is_intact/total_intact > 0.5:
                tmp_config['sentence'] = "This region contains Intact Forest."
            else:
                tmp_config['sentence'] = "This region contains some Intact Forest."
        else:
            tmp_config['sentence'] = 'This region has no Intact Forest.'
        return tmp_config

    @staticmethod
    def gen_mountain_sentence(stats):
        is_mountain = stats.get('isMountain').get('1', 0)
        not_mountain = stats.get('isMountain').get('0', 0)
        total_mountain = not_mountain + is_mountain
        mountain_sentence = None

        tmp_config = {'items': {}, 'sentence': ""}

        if is_mountain:
            if is_mountain/total_mountain > 0.75:
                tmp_config['sentence'] = "a mountainous area"
            elif is_mountain/total_mountain > 0.5:
                tmp_config['sentence'] = "a mix of lowland and mountainous areas"
            else:
                tmp_config['sentence'] = "a predominanty lowland area"
        else:
            tmp_config['sentence'] = "a lowland area"
        return tmp_config

    @staticmethod
    def gen_koppen_sentence(stats):
        # create a sorted list of items to deal with possilities of different Koppen climates
        tmp_d = GeodescriberService.give_sorted_d(lookup_dic=koppen_translated, key='koppen',stats=stats)
        proportion_list = list(tmp_d.keys())
        tmp_config = {'items': {}, 'sentence': ""}
        if not proportion_list:
            return None
        elif proportion_list[0] > 75:
            tmp_config['sentence'] = "The area has a predominantly {kop_0}."
            tmp_config['items'] = {'kop_0': tmp_d[proportion_list[0]]}
        elif proportion_list[0] > 50:
            tmp_config['sentence'] = "The majority of the region has {kop_0}. It also has areas of {kop_1}."
            tmp_config['items'] = {'kop_0': tmp_d[proportion_list[0]], 'kop_1': tmp_d[proportion_list[1]]}
        else:
            tmp_config['sentence'] = "The most common environmental conditions of the area are {kop_0}."
            tmp_config['items'] = {'kop_0': tmp_d[proportion_list[0]]}
        return tmp_config

    @staticmethod
    def gen_biome_sentence(stats):
        biome_sentence = None
        tmp_d = GeodescriberService.give_sorted_d(biomeNum_2_biomeName, 'biome', stats)
        proportion_list = list(tmp_d.keys())
        tmp_config = {'items': {}, 'sentence': ""}
        if not proportion_list:
            return None
        elif proportion_list[0] > 75:
            tmp_config['sentence'] = "It is part of the {bio_0} biome."
            tmp_config['items'] = {'bio_0': tmp_d[proportion_list[0]]}
        elif proportion_list[0] > 50:
            tmp_config['sentence'] = "The majority of the region is comprised of {bio_0}. It also includes areas of {bio_1}."
            tmp_config['items'] = {'bio_0': tmp_d[proportion_list[0]], 'bio_1': tmp_d[proportion_list[1]]}
        else:
            tmp_config['sentence'] = "The region is made up of several types of biomes, including {bio_0}, and {bio_1}."
            tmp_config['items'] = {'bio_0': tmp_d[proportion_list[0]], 'bio_1': tmp_d[proportion_list[1]]}

        return tmp_config

    @staticmethod
    def gen_area_sentence(area_ha, app, mountain_sentence, title_elements, stats):
        tmp_config = {'items': {}, 'sentence': ""}
        if title_elements:
            try:
                title_ele = ' in ' + title_elements[0]
            except:
                title_ele = ''
        else:
            return None

        is_land = stats.get('seaLandFreshwater').get('0', 0)
        is_marine = stats.get('seaLandFreshwater').get('1', 0)
        is_fresh = stats.get('seaLandFreshwater').get('2', 0)

        if app == 'gfw':
            if is_marine and (is_land + is_fresh) / is_marine < 0.01:
               tmp_config['sentence'] = "It has a total area of {area_0}."
               tmp_config['items'] = {'area_0': f'{human_format(area_ha)}ha'}
            else:
                tmp_config['sentence'] = "Area of {area_0} located in {area_1}{area_2}."
                tmp_config['items'] = {'area_0': f'{human_format(area_ha)}ha', 'area_1': mountain_sentence, 'area_2': title_ele}
        else:
            if is_marine and (is_land + is_fresh) / is_marine < 0.01:
               tmp_config['sentence'] = "It has a total area of {area_0}. "
               tmp_config['items'] = {'area_0': f'{area_ha * 0.01:3,.0f}km²'}
            else:
                tmp_config['sentence'] = "Area of {area_0} located in {area_1}{area_2}."
                tmp_config['items'] = {'area_0': f'{area_ha * 0.01:3,.0f}km²', 'area_1': mountain_sentence, 'area_2': title_ele}
        return tmp_config

    @staticmethod
    def analyze(geojson, area_ha=None, lang='en', app='gfw', template=False):
        """Recieve a geostore_id, language, and app argument and return a
        json serialised dic object response.
        """
        logging.info(f'[Geodescriber]: app={app}, lang={lang}, template={template}, for geojson={geojson}')
        sentence_config = []
        features = geojson.get('features')
        s = [shape(feature['geometry']) for feature in features][0]
        logging.info(f'[Geodescriber]: shape: {s}')

        asset_name = SETTINGS.get('gee').get('assets').get('geodescriber')
        logging.info(f'[Geodescriber]: asset: {asset_name}')
        img = ee.Image(asset_name) # Grab the layer
        region = get_region(geojson) # Create an EE feature from a geostore object
        try:
            stats = img.reduceRegion(**{'reducer': ee.Reducer.frequencyHistogram(),
                                        'geometry': region,
                                        'bestEffort': True,
                                        }).getInfo()
            logging.info(f'[Geodescriber]: stats: {stats}')
        except:
            logging.error('[Geodescriber]: EE failed.')
            stats = {}

        land_sea_sentence = GeodescriberService.gen_land_sea_title(stats)
        title_elements = GeodescriberService.create_title_elements(s)
        title = GeodescriberService.create_title(title_elements, land_sea_sentence)
        logging.info(f'[Geodescriber]: title: {title}')

        if any([v != {} for k,v in stats.items() if k != 'intact2016']):

            ecoregion_sentence = GeodescriberService.gen_ecoregion_sentence(stats)
            if ecoregion_sentence: sentence_config.append(ecoregion_sentence)
            # logging.info(f'[Geodescriber]: ecoregion: {ecoregion_sentence}')

            intact_sentence = GeodescriberService.gen_intact_sentence(stats)
            if intact_sentence: sentence_config.append(intact_sentence)
            # logging.info(f'[Geodescriber]: intact: {intact_sentence}')

            mountain_sentence = GeodescriberService.gen_mountain_sentence(stats)
            # if mountain_sentence: sentence_config.append(mountain_sentence)
            # logging.info(f'[Geodescriber]: mountain: {mountain_sentence}')

            koppen_sentence = GeodescriberService.gen_koppen_sentence(stats)
            if koppen_sentence: sentence_config.append(koppen_sentence)
            # logging.info(f'[Geodescriber]: koppen: {koppen_sentence}')

            biome_sentence = GeodescriberService.gen_biome_sentence(stats)
            if biome_sentence: sentence_config.append(biome_sentence)
            # logging.info(f'[Geodescriber]: biome: {biome_sentence}')

            land_sea_sentence = GeodescriberService.gen_land_sea_sentence(stats)
            if land_sea_sentence: sentence_config.append(land_sea_sentence)
            # logging.info(f'[Geodescriber]: biome: {biome_sentence}')

            area_sentence = GeodescriberService.gen_area_sentence(area_ha=area_ha, app=app, mountain_sentence=mountain_sentence['sentence'], title_elements=title_elements, stats=stats)
            if area_sentence: sentence_config.append(area_sentence)
            # logging.info(f'[Geodescriber]: area: {area_sentence}')

        ### BUILD SENTENCE HERE IF TEMPLATE=FALSE
        description = ""
        description_params = {}
        title_params = title['items']
        title = title['sentence']

        for el in sentence_config:
            description += f"{el.get('sentence', '')} "
            description_params = {**description_params, **el.get('items')}
            if lang != 'en' and template:
                translator = Translator()
                logging.info(f'[Geodescriber]: lang bug: {title} || {description}')
                r = translator.translate(text=[title, description], dest=lang, src='en')
                logging.info(f'[Geodescriber]: r: {type(r)}, {r}')
                title = r[0].text
                description = r[1].text

                rt = translator.translate(text=[v for k,v in title_params.items()], dest=lang, src='en')
                rd = translator.translate(text=[v for k,v in description_params.items()], dest=lang, src='en')

                title_params = {k:rt[i].text for i,k in enumerate(title_params.keys())}
                description_params = {k:rd[i].text for i,k in enumerate(description_params.keys())}

        if not template:
            for k,v in title_params.items():
                title = title.replace(f'{{{k}}}', v)
            for k,v in description_params.items():
                description = description.replace(f'{{{k}}}', v)

            if lang is not 'en':
                translator = Translator()
                r = translator.translate(text=[title, description], dest=lang, src='en')
                title = r[0].text
                description = r[1].text
            logging.info(f'[Geodescriber]: description: {description}')

            return {
            'title': title,
            'title_params': {},
            'description':description[:-1],
            'description_params': {},
            'lang': lang,
            'stats': stats
            }

        return {
            'title': title,
            'title_params': title_params,
            'description':description[:-1],
            'description_params': description_params,
            'lang': lang,
            'stats': stats
            }

continent_lookup = {
    None: None,
    'AF':'Africa',
    'AN':'Antarctica',
    'AS':'Asia',
    'EU':'Europe',
    'NA':'North america',
    'OC':'Oceania',
    'SA':'South america'
    }

iso_to_continent = {
'': None,
'AD':'EU',
'AE':'AS',
'AF':'AS',
'AG':'NA',
'AI':'NA',
'AL':'EU',
'AM':'AS',
'AO':'AF',
'AP':'AS',
'AN':'NA',
'AQ':'AN',
'AR':'SA',
'AS':'OC',
'AT':'EU',
'AU':'OC',
'AW':'NA',
'AX':'EU',
'AZ':'AS',
'BA':'EU',
'BB':'NA',
'BD':'AS',
'BE':'EU',
'BF':'AF',
'BG':'EU',
'BH':'AS',
'BI':'AF',
'BJ':'AF',
'BL':'NA',
'BM':'NA',
'BN':'AS',
'BO':'SA',
'BR':'SA',
'BS':'NA',
'BT':'AS',
'BV':'AN',
'BW':'AF',
'BY':'EU',
'BZ':'NA',
'CA':'NA',
'CC':'AS',
'CD':'AF',
'CF':'AF',
'CG':'AF',
'CH':'EU',
'CI':'AF',
'CK':'OC',
'CL':'SA',
'CM':'AF',
'CN':'AS',
'CO':'SA',
'CR':'NA',
'CU':'NA',
'CV':'AF',
'CX':'AS',
'CY':'AS',
'CZ':'EU',
'DE':'EU',
'DJ':'AF',
'DK':'EU',
'DM':'NA',
'DO':'NA',
'DZ':'AF',
'EC':'SA',
'EE':'EU',
'EG':'AF',
'EH':'AF',
'ER':'AF',
'ES':'EU',
'ET':'AF',
'EU':'EU',
'FI':'EU',
'FJ':'OC',
'FK':'SA',
'FM':'OC',
'FO':'EU',
'FR':'EU',
'FX':'EU',
'GA':'AF',
'GB':'EU',
'GD':'NA',
'GE':'AS',
'GF':'SA',
'GG':'EU',
'GH':'AF',
'GI':'EU',
'GL':'NA',
'GM':'AF',
'GN':'AF',
'GP':'NA',
'GQ':'AF',
'GR':'EU',
'GS':'AN',
'GT':'NA',
'GU':'OC',
'GW':'AF',
'GY':'SA',
'HK':'AS',
'HM':'AN',
'HN':'NA',
'HR':'EU',
'HT':'NA',
'HU':'EU',
'ID':'AS',
'IE':'EU',
'IL':'AS',
'IM':'EU',
'IN':'AS',
'IO':'AS',
'IQ':'AS',
'IR':'AS',
'IS':'EU',
'IT':'EU',
'JE':'EU',
'JM':'NA',
'JO':'AS',
'JP':'AS',
'KE':'AF',
'KG':'AS',
'KH':'AS',
'KI':'OC',
'KM':'AF',
'KN':'NA',
'KP':'AS',
'KR':'AS',
'KW':'AS',
'KY':'NA',
'KZ':'AS',
'LA':'AS',
'LB':'AS',
'LC':'NA',
'LI':'EU',
'LK':'AS',
'LR':'AF',
'LS':'AF',
'LT':'EU',
'LU':'EU',
'LV':'EU',
'LY':'AF',
'MA':'AF',
'MC':'EU',
'MD':'EU',
'ME':'EU',
'MF':'NA',
'MG':'AF',
'MH':'OC',
'MK':'EU',
'ML':'AF',
'MM':'AS',
'MN':'AS',
'MO':'AS',
'MP':'OC',
'MQ':'NA',
'MR':'AF',
'MS':'NA',
'MT':'EU',
'MU':'AF',
'MV':'AS',
'MW':'AF',
'MX':'NA',
'MY':'AS',
'MZ':'AF',
'NA':'AF',
'NC':'OC',
'NE':'AF',
'NF':'OC',
'NG':'AF',
'NI':'NA',
'NL':'EU',
'NO':'EU',
'NP':'AS',
'NR':'OC',
'NU':'OC',
'NZ':'OC',
'O1':'--',
'OM':'AS',
'PA':'NA',
'PE':'SA',
'PF':'OC',
'PG':'OC',
'PH':'AS',
'PK':'AS',
'PL':'EU',
'PM':'NA',
'PN':'OC',
'PR':'NA',
'PS':'AS',
'PT':'EU',
'PW':'OC',
'PY':'SA',
'QA':'AS',
'RE':'AF',
'RO':'EU',
'RS':'EU',
'RU':'EU',
'RW':'AF',
'SA':'AS',
'SB':'OC',
'SC':'AF',
'SD':'AF',
'SE':'EU',
'SG':'AS',
'SH':'AF',
'SI':'EU',
'SJ':'EU',
'SK':'EU',
'SL':'AF',
'SM':'EU',
'SN':'AF',
'SO':'AF',
'SR':'SA',
'ST':'AF',
'SV':'NA',
'SY':'AS',
'SZ':'AF',
'TC':'NA',
'TD':'AF',
'TF':'AN',
'TG':'AF',
'TH':'AS',
'TJ':'AS',
'TK':'OC',
'TL':'AS',
'TM':'AS',
'TN':'AF',
'TO':'OC',
'TR':'EU',
'TT':'NA',
'TV':'OC',
'TW':'AS',
'TZ':'AF',
'UA':'EU',
'UG':'AF',
'UM':'OC',
'US':'NA',
'UY':'SA',
'UZ':'AS',
'VA':'EU',
'VC':'NA',
'VE':'SA',
'VG':'NA',
'VI':'NA',
'VN':'AS',
'VU':'OC',
'WF':'OC',
'WS':'OC',
'YE':'AS',
'YT':'AF',
'ZA':'AF',
'ZM':'AF',
'ZW':'AF'}

koppen = {
    '11': 'Af',
    '12': 'Am',
    '13': 'As',
    '14': 'Aw',
    '21': 'BWk',
    '22': 'BWh',
    '26': 'BSk',
    '27': 'BSh',
    '31': 'Cfa',
    '32': 'Cfb',
    '33': 'Cfc',
    '34': 'Csa',
    '35': 'Csb',
    '36': 'Csc',
    '37': 'Cwa',
    '38': 'Cwb',
    '39': 'Cwc',
    '41': 'Dfa',
    '42': 'Dfb',
    '43': 'Dfc',
    '44': 'Dfd',
    '45': 'Dsa',
    '46': 'Dsb',
    '47': 'Dsc',
    '48': 'Dsd',
    '49': 'Dwa',
    '50': 'Dwb',
    '51': 'Dwc',
    '52': 'Dwd',
    '61': 'EF',
    '62': 'ET'
    }

koppen_translated = {
    '11': 'equatorial, humid climate',
    '12': 'equatorial, with monsoonal rainfall',
    '13': 'equatorial climate with dry summers',
    '14': 'equatorial climate with dry winters',
    '21': 'arid desert climate with cold temperatures',
    '22': 'arid desert climate with hot temperatures',
    '26': 'semi-arid climate with cold temperatures',
    '27': 'semi-arid climate with hot temperatures',
    '31': 'warm and temperate climate with high humidity and hot summers',
    '32': 'warm and temperate climate with high humidity and warm summers',
    '33': 'warm and temperate climate with high humidity and cool summers',
    '34': 'warm and temperate climate with dry, hot summers',
    '35': 'warm and temperate climate with dry summers',
    '36': 'warm and temperate climate with dry, cool summers',
    '37': 'warm and temperate climate with dry winters and hot summers',
    '38': 'warm and temperate climate with dry winters and warm summers',
    '39': 'warm and temperate climate with dry winters and cool summers',
    '41': 'snowy, humid climate with hot summers',
    '42': 'snowy, humid climate with warm summers',
    '43': 'snowy, humid climate with cool summers',
    '44': 'snowy, humid, and continental climate',
    '45': 'snowy climate with dry, hot summers',
    '46': 'snowy climate with dry warm summers',
    '47': 'snowy climate with dry cool summers',
    '48': 'snowy climate with dry summers and extremly continental temperatures',
    '49': 'snowy climate with dry winters and hot summers',
    '50': 'snowy climate with dry winters and warm summers',
    '51': 'snowy climate with dry winters and cool summers',
    '52': 'snowy climate with dry winters and extremley continental temperatures',
    '61': 'polar, perpetual frost climate',
    '62': 'polar tundra climate'
    }

ecoid_to_ecoregion = {'0': 'rock and ice',
 '1': 'Albertine Rift montane forests',
 '2': 'Cameroon Highlands forests',
 '3': 'Central Congolian lowland forests',
 '4': 'Comoros forests',
 '5': 'Congolian coastal forests',
 '6': 'Cross-Niger transition forests',
 '7': 'Cross-Sanaga-Bioko coastal forests',
 '8': 'East African montane forests',
 '9': 'Eastern Arc forests',
 '10': 'Eastern Congolian swamp forests',
 '11': 'Eastern Guinean forests',
 '12': 'Ethiopian montane forests',
 '13': 'Granitic Seychelles forests',
 '14': 'Guinean montane forests',
 '15': 'Knysna-Amatole montane forests',
 '16': 'Kwazulu Natal-Cape coastal forests',
 '17': 'Madagascar humid forests',
 '18': 'Madagascar subhumid forests',
 '19': 'Maputaland coastal forests and woodlands',
 '20': 'Mascarene forests',
 '21': 'Mount Cameroon and Bioko montane forests',
 '22': 'Niger Delta swamp forests',
 '23': 'Nigerian lowland forests',
 '24': 'Northeast Congolian lowland forests',
 '25': 'Northern Swahili coastal forests',
 '26': 'Northwest Congolian lowland forests',
 '27': 'São Tomé, Príncipe, and Annobón forests',
 '28': 'Southern Swahili coastal forests and woodlands',
 '29': 'Western Congolian swamp forests',
 '30': 'Western Guinean lowland forests',
 '31': 'Cape Verde Islands dry forests',
 '32': 'Madagascar dry deciduous forests',
 '33': 'Zambezian evergreen dry forests',
 '34': 'Angolan mopane woodlands',
 '35': 'Angolan scarp savanna and woodlands',
 '36': 'Angolan wet miombo woodlands',
 '37': 'Ascension scrub and grasslands',
 '38': 'Central bushveld',
 '39': 'Central Zambezian wet miombo woodlands',
 '40': 'Drakensberg Escarpment savanna and thicket',
 '41': 'Drakensberg grasslands',
 '42': 'Dry miombo woodlands',
 '43': 'East Sudanian savanna',
 '44': 'Guinean forest-savanna',
 '45': 'Horn of Africa xeric bushlands',
 '46': 'Itigi-Sumbu thicket',
 '47': 'Kalahari Acacia woodlands',
 '48': 'Limpopo lowveld',
 '49': 'Mandara Plateau woodlands',
 '50': 'Masai xeric grasslands and shrublands',
 '51': 'Northern Acacia-Commiphora bushlands and thickets',
 '52': 'Northern Congolian Forest-Savanna',
 '53': 'Sahelian Acacia savanna',
 '54': 'Serengeti volcanic grasslands',
 '55': 'Somali Acacia-Commiphora bushlands and thickets',
 '56': 'South Arabian fog woodlands, shrublands, and dune',
 '57': 'Southern Acacia-Commiphora bushlands and thickets',
 '58': 'Southern Congolian forest-savanna',
 '59': 'Southwest Arabian montane woodlands and grasslands',
 '60': 'St. Helena scrub and woodlands',
 '61': 'Victoria Basin forest-savanna',
 '62': 'West Sudanian savanna',
 '63': 'Western Congolian forest-savanna',
 '64': 'Zambezian Baikiaea woodlands',
 '65': 'Zambezian mopane woodlands',
 '66': 'Zambezian-Limpopo mixed woodlands',
 '67': 'Amsterdam-Saint Paul Islands temperate grasslands',
 '68': 'Tristan Da Cunha-Gough Islands shrub and grasslands',
 '69': 'East African halophytics',
 '70': 'Etosha Pan halophytics',
 '71': 'Inner Niger Delta flooded savanna',
 '72': 'Lake Chad flooded savanna',
 '73': 'Makgadikgadi halophytics',
 '74': 'Sudd flooded grasslands',
 '75': 'Zambezian coastal flooded savanna',
 '76': 'Zambezian flooded grasslands',
 '77': 'Angolan montane forest-grassland',
 '78': 'East African montane moorlands',
 '79': 'Ethiopian montane grasslands and woodlands',
 '80': 'Ethiopian montane moorlands',
 '81': 'Highveld grasslands',
 '82': 'Jos Plateau forest-grassland',
 '83': 'Madagascar ericoid thickets',
 '84': 'Mulanje Montane forest-grassland',
 '85': 'Nyanga-Chimanimani Montane forest-grassland',
 '86': 'Rwenzori-Virunga montane moorlands',
 '87': 'Southern Rift Montane forest-grassland',
 '88': 'Albany thickets',
 '89': 'Fynbos shrubland',
 '90': 'Renosterveld shrubland',
 '91': 'Aldabra Island xeric scrub',
 '92': 'Djibouti xeric shrublands',
 '93': 'Eritrean coastal desert',
 '94': 'Gariep Karoo',
 '95': 'Hobyo grasslands and shrublands',
 '96': 'Ile Europa and Bassas da India xeric scrub',
 '97': 'Kalahari xeric savanna',
 '98': 'Kaokoveld desert',
 '99': 'Madagascar spiny thickets',
 '100': 'Madagascar succulent woodlands',
 '101': 'Nama Karoo shrublands',
 '102': 'Namaqualand-Richtersveld steppe',
 '103': 'Namib Desert',
 '104': 'Namibian savanna woodlands',
 '105': 'Socotra Island xeric shrublands',
 '106': 'Somali montane xeric woodlands',
 '107': 'Southwest Arabian coastal xeric shrublands',
 '108': 'Southwest Arabian Escarpment shrublands and woodlands',
 '109': 'Southwest Arabian highland xeric scrub',
 '110': 'Succulent Karoo xeric shrublands',
 '111': 'Central African mangroves',
 '112': 'East African mangroves',
 '113': 'Guinean mangroves',
 '114': 'Madagascar mangroves',
 '115': 'Red Sea mangroves',
 '116': 'Southern Africa mangroves',
 '117': 'Adelie Land tundra',
 '118': 'Central South Antarctic Peninsula tundra',
 '119': 'Dronning Maud Land tundra',
 '120': 'East Antarctic tundra',
 '121': 'Ellsworth Land tundra',
 '122': 'Ellsworth Mountains tundra',
 '123': 'Enderby Land tundra',
 '124': 'Marie Byrd Land tundra',
 '125': 'North Victoria Land tundra',
 '126': 'Northeast Antarctic Peninsula tundra',
 '127': 'Northwest Antarctic Peninsula tundra',
 '128': 'Prince Charles Mountains tundra',
 '129': 'Scotia Sea Islands tundra',
 '130': 'South Antarctic Peninsula tundra',
 '131': 'South Orkney Islands tundra',
 '132': 'South Victoria Land tundra',
 '133': 'Southern Indian Ocean Islands tundra',
 '134': 'Transantarctic Mountains tundra',
 '135': 'Admiralty Islands lowland rain forests',
 '136': 'Banda Sea Islands moist deciduous forests',
 '137': 'Biak-Numfoor rain forests',
 '138': 'Buru rain forests',
 '139': 'Central Range Papuan montane rain forests',
 '140': 'Halmahera rain forests',
 '141': 'Huon Peninsula montane rain forests',
 '142': 'Lord Howe Island subtropical forests',
 '143': 'Louisiade Archipelago rain forests',
 '144': 'New Britain-New Ireland lowland rain forests',
 '145': 'New Britain-New Ireland montane rain forests',
 '146': 'New Caledonia rain forests',
 '147': 'Norfolk Island subtropical forests',
 '148': 'Northern New Guinea lowland rain and freshwater swamp forests',
 '149': 'Northern New Guinea montane rain forests',
 '150': 'Queensland tropical rain forests',
 '151': 'Seram rain forests',
 '152': 'Solomon Islands rain forests',
 '153': 'Southeast Papuan rain forests',
 '154': 'Southern New Guinea freshwater swamp forests',
 '155': 'Southern New Guinea lowland rain forests',
 '156': 'Sulawesi lowland rain forests',
 '157': 'Sulawesi montane rain forests',
 '158': 'Trobriand Islands rain forests',
 '159': 'Vanuatu rain forests',
 '160': 'Vogelkop montane rain forests',
 '161': 'Vogelkop-Aru lowland rain forests',
 '162': 'Yapen rain forests',
 '163': 'Lesser Sundas deciduous forests',
 '164': 'New Caledonia dry forests',
 '165': 'Sumba deciduous forests',
 '166': 'Timor and Wetar deciduous forests',
 '167': 'Chatham Island temperate forests',
 '168': 'Eastern Australian temperate forests',
 '169': 'Fiordland temperate forests',
 '170': 'Nelson Coast temperate forests',
 '171': 'New Zealand North Island temperate forests',
 '172': 'New Zealand South Island temperate forests',
 '173': 'Northland temperate kauri forests',
 '174': 'Rakiura Island temperate forests',
 '175': 'Richmond temperate forests',
 '176': 'Southeast Australia temperate forests',
 '177': 'Tasmanian Central Highland forests',
 '178': 'Tasmanian temperate forests',
 '179': 'Tasmanian temperate rain forests',
 '180': 'Westland temperate forests',
 '181': 'Arnhem Land tropical savanna',
 '182': 'Brigalow tropical savanna',
 '183': 'Cape York Peninsula tropical savanna',
 '184': 'Carpentaria tropical savanna',
 '185': 'Einasleigh upland savanna',
 '186': 'Kimberly tropical savanna',
 '187': 'Mitchell Grass Downs',
 '188': 'Trans Fly savanna and grasslands',
 '189': 'Victoria Plains tropical savanna',
 '190': 'Canterbury-Otago tussock grasslands',
 '191': 'Eastern Australia mulga shrublands',
 '192': 'Southeast Australia temperate savanna',
 '193': 'Australian Alps montane grasslands',
 '194': 'New Zealand South Island montane grasslands',
 '195': 'Papuan Central Range sub-alpine grasslands',
 '196': 'Antipodes Subantarctic Islands tundra',
 '197': 'Coolgardie woodlands',
 '198': 'Esperance mallee',
 '199': 'Eyre and York mallee',
 '200': 'Flinders-Lofty montane woodlands',
 '201': 'Hampton mallee and woodlands',
 '202': 'Jarrah-Karri forest and shrublands',
 '203': 'Murray-Darling woodlands and mallee',
 '204': 'Naracoorte woodlands',
 '205': 'Southwest Australia savanna',
 '206': 'Southwest Australia woodlands',
 '207': 'Carnarvon xeric shrublands',
 '208': 'Central Ranges xeric scrub',
 '209': 'Gibson desert',
 '210': 'Great Sandy-Tanami desert',
 '211': 'Great Victoria desert',
 '212': 'Nullarbor Plains xeric shrublands',
 '213': 'Pilbara shrublands',
 '214': 'Simpson desert',
 '215': 'Tirari-Sturt stony desert',
 '216': 'Western Australian Mulga shrublands',
 '217': 'New Guinea mangroves',
 '218': 'Andaman Islands rain forests',
 '219': 'Borneo lowland rain forests',
 '220': 'Borneo montane rain forests',
 '221': 'Borneo peat swamp forests',
 '222': 'Brahmaputra Valley semi-evergreen forests',
 '223': 'Cardamom Mountains rain forests',
 '224': 'Chao Phraya freshwater swamp forests',
 '225': 'Chao Phraya lowland moist deciduous forests',
 '226': 'Chin Hills-Arakan Yoma montane forests',
 '227': 'Christmas and Cocos Islands tropical forests',
 '228': 'East Deccan moist deciduous forests',
 '229': 'Eastern Java-Bali montane rain forests',
 '230': 'Eastern Java-Bali rain forests',
 '231': 'Greater Negros-Panay rain forests',
 '232': 'Hainan Island monsoon rain forests',
 '233': 'Himalayan subtropical broadleaf forests',
 '234': 'Irrawaddy freshwater swamp forests',
 '235': 'Irrawaddy moist deciduous forests',
 '236': 'Jian Nan subtropical evergreen forests',
 '237': 'Kayah-Karen montane rain forests',
 '238': 'Lower Gangetic Plains moist deciduous forests',
 '239': 'Luang Prabang montane rain forests',
 '240': 'Luzon montane rain forests',
 '241': 'Luzon rain forests',
 '242': 'Malabar Coast moist forests',
 '243': 'Maldives-Lakshadweep-Chagos Archipelago tropical moist forests',
 '244': 'Meghalaya subtropical forests',
 '245': 'Mentawai Islands rain forests',
 '246': 'Mindanao montane rain forests',
 '247': 'Mindanao-Eastern Visayas rain forests',
 '248': 'Mindoro rain forests',
 '249': 'Mizoram-Manipur-Kachin rain forests',
 '250': 'Myanmar coastal rain forests',
 '251': 'Nansei Islands subtropical evergreen forests',
 '252': 'Nicobar Islands rain forests',
 '253': 'North Western Ghats moist deciduous forests',
 '254': 'North Western Ghats montane rain forests',
 '255': 'Northern Annamites rain forests',
 '256': 'Northern Indochina subtropical forests',
 '257': 'Northern Khorat Plateau moist deciduous forests',
 '258': 'Northern Thailand-Laos moist deciduous forests',
 '259': 'Northern Triangle subtropical forests',
 '260': 'Northern Vietnam lowland rain forests',
 '261': 'Orissa semi-evergreen forests',
 '262': 'Palawan rain forests',
 '263': 'Peninsular Malaysian montane rain forests',
 '264': 'Peninsular Malaysian peat swamp forests',
 '265': 'Peninsular Malaysian rain forests',
 '266': 'Red River freshwater swamp forests',
 '267': 'South China Sea Islands',
 '268': 'South China-Vietnam subtropical evergreen forests',
 '269': 'South Taiwan monsoon rain forests',
 '270': 'South Western Ghats moist deciduous forests',
 '271': 'South Western Ghats montane rain forests',
 '272': 'Southern Annamites montane rain forests',
 '273': 'Southwest Borneo freshwater swamp forests',
 '274': 'Sri Lanka lowland rain forests',
 '275': 'Sri Lanka montane rain forests',
 '276': 'Sulu Archipelago rain forests',
 '277': 'Sumatran freshwater swamp forests',
 '278': 'Sumatran lowland rain forests',
 '279': 'Sumatran montane rain forests',
 '280': 'Sumatran peat swamp forests',
 '281': 'Sundaland heath forests',
 '282': 'Sundarbans freshwater swamp forests',
 '283': 'Taiwan subtropical evergreen forests',
 '284': 'Tenasserim-South Thailand semi-evergreen rain forests',
 '285': 'Tonle Sap freshwater swamp forests',
 '286': 'Tonle Sap-Mekong peat swamp forests',
 '287': 'Upper Gangetic Plains moist deciduous forests',
 '288': 'Western Java montane rain forests',
 '289': 'Western Java rain forests',
 '290': 'Central Deccan Plateau dry deciduous forests',
 '291': 'Central Indochina dry forests',
 '292': 'Chhota-Nagpur dry deciduous forests',
 '293': 'East Deccan dry-evergreen forests',
 '294': 'Irrawaddy dry forests',
 '295': 'Khathiar-Gir dry deciduous forests',
 '296': 'Narmada Valley dry deciduous forests',
 '297': 'North Deccan dry deciduous forests',
 '298': 'South Deccan Plateau dry deciduous forests',
 '299': 'Southeast Indochina dry evergreen forests',
 '300': 'Southern Vietnam lowland dry forests',
 '301': 'Sri Lanka dry-zone dry evergreen forests',
 '302': 'Himalayan subtropical pine forests',
 '303': 'Luzon tropical pine forests',
 '304': 'Northeast India-Myanmar pine forests',
 '305': 'Sumatran tropical pine forests',
 '306': 'Eastern Himalayan broadleaf forests',
 '307': 'Northern Triangle temperate forests',
 '308': 'Western Himalayan broadleaf forests',
 '309': 'Eastern Himalayan subalpine conifer forests',
 '310': 'Western Himalayan subalpine conifer forests',
 '311': 'Terai-Duar savanna and grasslands',
 '312': 'Rann of Kutch seasonal salt marsh',
 '313': 'Kinabalu montane alpine meadows',
 '314': 'Aravalli west thorn scrub forests',
 '315': 'Deccan thorn scrub forests',
 '316': 'Godavari-Krishna mangroves',
 '317': 'Indus Valley desert',
 '318': 'Thar desert',
 '319': 'Indochina mangroves',
 '320': 'Indus River Delta-Arabian Sea mangroves',
 '321': 'Myanmar Coast mangroves',
 '322': 'Sunda Shelf mangroves',
 '323': 'Sundarbans mangroves',
 '324': 'Sonoran-Sinaloan subtropical dry forest',
 '325': 'Bermuda subtropical conifer forests',
 '326': 'Sierra Madre Occidental pine-oak forests',
 '327': 'Sierra Madre Oriental pine-oak forests',
 '328': 'Allegheny Highlands forests',
 '329': 'Appalachian mixed mesophytic forests',
 '330': 'Appalachian Piedmont forests',
 '331': 'Appalachian-Blue Ridge forests',
 '332': 'East Central Texas forests',
 '333': 'Eastern Canadian Forest-Boreal transition',
 '334': 'Eastern Great Lakes lowland forests',
 '335': 'Gulf of St. Lawrence lowland forests',
 '336': 'Interior Plateau US Hardwood Forests',
 '337': 'Mississippi lowland forests',
 '338': 'New England-Acadian forests',
 '339': 'Northeast US Coastal forests',
 '340': 'Ozark Highlands mixed forests',
 '341': 'Ozark Mountain forests',
 '342': 'Southern Great Lakes forests',
 '343': 'Upper Midwest US forest-savanna transition',
 '344': 'Western Great Lakes forests',
 '345': 'Alberta-British Columbia foothills forests',
 '346': 'Arizona Mountains forests',
 '347': 'Atlantic coastal pine barrens',
 '348': 'Blue Mountains forests',
 '349': 'British Columbia coastal conifer forests',
 '350': 'Central British Columbia Mountain forests',
 '351': 'Central Pacific Northwest coastal forests',
 '352': 'Central-Southern Cascades Forests',
 '353': 'Colorado Rockies forests',
 '354': 'Eastern Cascades forests',
 '355': 'Fraser Plateau and Basin conifer forests',
 '356': 'Great Basin montane forests',
 '357': 'Klamath-Siskiyou forests',
 '358': 'North Cascades conifer forests',
 '359': 'Northern California coastal forests',
 '360': 'Northern Pacific Alaskan coastal forests',
 '361': 'Northern Rockies conifer forests',
 '362': 'Okanogan dry forests',
 '363': 'Piney Woods',
 '364': 'Puget lowland forests',
 '365': 'Queen Charlotte Islands conifer forests',
 '366': 'Sierra Nevada forests',
 '367': 'South Central Rockies forests',
 '368': 'Wasatch and Uinta montane forests',
 '369': 'Alaska Peninsula montane taiga',
 '370': 'Central Canadian Shield forests',
 '371': 'Cook Inlet taiga',
 '372': 'Copper Plateau taiga',
 '373': 'Eastern Canadian forests',
 '374': 'Eastern Canadian Shield taiga',
 '375': 'Interior Alaska-Yukon lowland taiga',
 '376': 'Mid-Canada Boreal Plains forests',
 '377': 'Midwest Canadian Shield forests',
 '378': 'Muskwa-Slave Lake taiga',
 '379': 'Northern Canadian Shield taiga',
 '380': 'Northern Cordillera forests',
 '381': 'Northwest Territories taiga',
 '382': 'Southern Hudson Bay taiga',
 '383': 'Watson Highlands taiga',
 '384': 'Western Gulf coastal grasslands',
 '385': 'California Central Valley grasslands',
 '386': 'Canadian Aspen forests and parklands',
 '387': 'Central US forest-grasslands transition',
 '388': 'Central Tallgrass prairie',
 '389': 'Central-Southern US mixed grasslands',
 '390': 'Cross-Timbers savanna-woodland',
 '391': 'Edwards Plateau savanna',
 '392': 'Flint Hills tallgrass prairie',
 '393': 'Mid-Atlantic US coastal savannas',
 '394': 'Montana Valley and Foothill grasslands',
 '395': 'Nebraska Sand Hills mixed grasslands',
 '396': 'Northern Shortgrass prairie',
 '397': 'Northern Tallgrass prairie',
 '398': 'Palouse prairie',
 '399': 'Southeast US conifer savannas',
 '400': 'Southeast US mixed woodlands and savannas',
 '401': 'Texas blackland prairies',
 '402': 'Western shortgrass prairie',
 '403': 'Willamette Valley oak savanna',
 '404': 'Ahklun and Kilbuck Upland Tundra',
 '405': 'Alaska-St. Elias Range tundra',
 '406': 'Aleutian Islands tundra',
 '407': 'Arctic coastal tundra',
 '408': 'Arctic foothills tundra',
 '409': 'Beringia lowland tundra',
 '410': 'Beringia upland tundra',
 '411': 'Brooks-British Range tundra',
 '412': 'Canadian High Arctic tundra',
 '413': 'Canadian Low Arctic tundra',
 '414': 'Canadian Middle Arctic Tundra',
 '415': 'Davis Highlands tundra',
 '416': 'Interior Yukon-Alaska alpine tundra',
 '417': 'Kalaallit Nunaat Arctic steppe',
 '418': 'Kalaallit Nunaat High Arctic tundra',
 '419': 'Ogilvie-MacKenzie alpine tundra',
 '420': 'Pacific Coastal Mountain icefields and tundra',
 '421': 'Torngat Mountain tundra',
 '422': 'California coastal sage and chaparral',
 '423': 'California interior chaparral and woodlands',
 '424': 'California montane chaparral and woodlands',
 '425': 'Santa Lucia Montane Chaparral and Woodlands',
 '426': 'Baja California desert',
 '427': 'Central Mexican matorral',
 '428': 'Chihuahuan desert',
 '429': 'Colorado Plateau shrublands',
 '430': 'Great Basin shrub steppe',
 '431': 'Gulf of California xeric scrub',
 '432': 'Meseta Central matorral',
 '433': 'Mojave desert',
 '434': 'Snake-Columbia shrub steppe',
 '435': 'Sonoran desert',
 '436': 'Tamaulipan matorral',
 '437': 'Tamaulipan mezquital',
 '438': 'Wyoming Basin shrub steppe',
 '439': 'Alto Paraná Atlantic forests',
 '440': 'Araucaria moist forests',
 '441': 'Atlantic Coast restingas',
 '442': 'Bahia coastal forests',
 '443': 'Bahia interior forests',
 '444': 'Bolivian Yungas',
 '445': 'Caatinga Enclaves moist forests',
 '446': 'Caqueta moist forests',
 '447': 'Catatumbo moist forests',
 '448': 'Cauca Valley montane forests',
 '449': 'Cayos Miskitos-San Andrés and Providencia moist forests',
 '450': 'Central American Atlantic moist forests',
 '451': 'Central American montane forests',
 '452': 'Chiapas montane forests',
 '453': 'Chimalapas montane forests',
 '454': 'Chocó-Darién moist forests',
 '455': 'Cocos Island moist forests',
 '456': 'Cordillera La Costa montane forests',
 '457': 'Cordillera Oriental montane forests',
 '458': 'Costa Rican seasonal moist forests',
 '459': 'Cuban moist forests',
 '460': 'Eastern Cordillera Real montane forests',
 '461': 'Eastern Panamanian montane forests',
 '462': 'Fernando de Noronha-Atol das Rocas moist forests',
 '463': 'Guianan freshwater swamp forests',
 '464': 'Guianan Highlands moist forests',
 '465': 'Guianan lowland moist forests',
 '466': 'Guianan piedmont moist forests',
 '467': 'Gurupa várzea',
 '468': 'Hispaniolan moist forests',
 '469': 'Iquitos várzea',
 '470': 'Isthmian-Atlantic moist forests',
 '471': 'Isthmian-Pacific moist forests',
 '472': 'Jamaican moist forests',
 '473': 'Japurá-Solimões-Negro moist forests',
 '474': 'Juruá-Purus moist forests',
 '475': 'Leeward Islands moist forests',
 '476': 'Madeira-Tapajós moist forests',
 '477': 'Magdalena Valley montane forests',
 '478': 'Magdalena-Urabá moist forests',
 '479': 'Marañón dry forests',
 '480': 'Marajó várzea',
 '481': 'Mato Grosso tropical dry forests',
 '482': 'Monte Alegre várzea',
 '483': 'Napo moist forests',
 '484': 'Negro-Branco moist forests',
 '485': 'Northeast Brazil restingas',
 '486': 'Northwest Andean montane forests',
 '487': 'Oaxacan montane forests',
 '488': 'Orinoco Delta swamp forests',
 '489': 'Pantanos de Centla',
 '490': 'Pantepui forests and shrublands',
 '491': 'Pernambuco coastal forests',
 '492': 'Pernambuco interior forests',
 '493': 'Peruvian Yungas',
 '494': 'Petén-Veracruz moist forests',
 '495': 'Puerto Rican moist forests',
 '496': 'Purus várzea',
 '497': 'Purus-Madeira moist forests',
 '498': 'Rio Negro campinarana',
 '499': 'Santa Marta montane forests',
 '500': 'Serra do Mar coastal forests',
 '501': 'Sierra de los Tuxtlas',
 '502': 'Sierra Madre de Chiapas moist forests',
 '503': 'Solimões-Japurá moist forests',
 '504': 'Southern Andean Yungas',
 '505': 'Southwest Amazon moist forests',
 '506': 'Talamancan montane forests',
 '507': 'Tapajós-Xingu moist forests',
 '508': 'Tocantins/Pindare moist forests',
 '509': 'Trindade-Martin Vaz Islands tropical forests',
 '510': 'Trinidad and Tobago moist forest',
 '511': 'Uatumã-Trombetas moist forests',
 '512': 'Ucayali moist forests',
 '513': 'Venezuelan Andes montane forests',
 '514': 'Veracruz moist forests',
 '515': 'Veracruz montane forests',
 '516': 'Western Ecuador moist forests',
 '517': 'Windward Islands moist forests',
 '518': 'Xingu-Tocantins-Araguaia moist forests',
 '519': 'Yucatán moist forests',
 '520': 'Apure-Villavicencio dry forests',
 '521': 'Bajío dry forests',
 '522': 'Balsas dry forests',
 '523': 'Bolivian montane dry forests',
 '524': 'Brazilian Atlantic dry forests',
 '525': 'Caatinga',
 '526': 'Cauca Valley dry forests',
 '527': 'Central American dry forests',
 '528': 'Chiapas Depression dry forests',
 '529': 'Chiquitano dry forests',
 '530': 'Cuban dry forests',
 '531': 'Ecuadorian dry forests',
 '532': 'Hispaniolan dry forests',
 '533': 'Islas Revillagigedo dry forests',
 '534': 'Jalisco dry forests',
 '535': 'Jamaican dry forests',
 '536': 'Lara-Falcón dry forests',
 '537': 'Lesser Antillean dry forests',
 '538': 'Magdalena Valley dry forests',
 '539': 'Maracaibo dry forests',
 '540': 'Maranhão Babaçu forests',
 '541': 'Panamanian dry forests',
 '542': 'Patía valley dry forests',
 '543': 'Puerto Rican dry forests',
 '544': 'Sierra de la Laguna dry forests',
 '545': 'Sinaloan dry forests',
 '546': 'Sinú Valley dry forests',
 '547': 'Southern Pacific dry forests',
 '548': 'Trinidad and Tobago dry forest',
 '549': 'Tumbes-Piura dry forests',
 '550': 'Veracruz dry forests',
 '551': 'Yucatán dry forests',
 '552': 'Bahamian pineyards',
 '553': 'Central American pine-oak forests',
 '554': 'Cuban pine forests',
 '555': 'Hispaniolan pine forests',
 '556': 'Sierra de la Laguna pine-oak forests',
 '557': 'Sierra Madre de Oaxaca pine-oak forests',
 '558': 'Sierra Madre del Sur pine-oak forests',
 '559': 'Trans-Mexican Volcanic Belt pine-oak forests',
 '560': 'Juan Fernández Islands temperate forests',
 '561': 'Magellanic subpolar forests',
 '562': 'San Félix-San Ambrosio Islands temperate forests',
 '563': 'Valdivian temperate forests',
 '564': 'Belizian pine savannas',
 '565': 'Beni savanna',
 '566': 'Campos Rupestres montane savanna',
 '567': 'Cerrado',
 '568': 'Clipperton Island shrub and grasslands',
 '569': 'Dry Chaco',
 '570': 'Guianan savanna',
 '571': 'Humid Chaco',
 '572': 'Llanos',
 '573': 'Miskito pine forests',
 '574': 'Uruguayan savanna',
 '575': 'Espinal',
 '576': 'Humid Pampas',
 '577': 'Low Monte',
 '578': 'Patagonian steppe',
 '579': 'Cuban wetlands',
 '580': 'Enriquillo wetlands',
 '581': 'Everglades flooded grasslands',
 '582': 'Guayaquil flooded grasslands',
 '583': 'Orinoco wetlands',
 '584': 'Pantanal',
 '585': 'Paraná flooded savanna',
 '586': 'Southern Cone Mesopotamian savanna',
 '587': 'Central Andean dry puna',
 '588': 'Central Andean puna',
 '589': 'Central Andean wet puna',
 '590': 'Cordillera Central páramo',
 '591': 'Cordillera de Merida páramo',
 '592': 'High Monte',
 '593': 'Northern Andean páramo',
 '594': 'Santa Marta páramo',
 '595': 'Southern Andean steppe',
 '596': 'Chilean Matorral',
 '597': 'Araya and Paria xeric scrub',
 '598': 'Atacama desert',
 '599': 'Caribbean shrublands',
 '600': 'Cuban cactus scrub',
 '601': 'Galápagos Islands xeric scrub',
 '602': 'Guajira-Barranquilla xeric scrub',
 '603': 'La Costa xeric shrublands',
 '604': 'Malpelo Island xeric scrub',
 '605': 'Motagua Valley thornscrub',
 '606': 'Paraguaná xeric scrub',
 '607': 'San Lucan xeric scrub',
 '608': 'Sechura desert',
 '609': 'St. Peter and St. Paul Rocks',
 '610': 'Tehuacán Valley matorral',
 '611': 'Amazon-Orinoco-Southern Caribbean mangroves',
 '612': 'Bahamian-Antillean mangroves',
 '613': 'Mesoamerican Gulf-Caribbean mangroves',
 '614': 'Northern Mesoamerican Pacific mangroves',
 '615': 'South American Pacific mangroves',
 '616': 'Southern Atlantic Brazilian mangroves',
 '617': 'Southern Mesoamerican Pacific mangroves',
 '618': 'Carolines tropical moist forests',
 '619': 'Central Polynesian tropical moist forests',
 '620': 'Cook Islands tropical moist forests',
 '621': 'Eastern Micronesia tropical moist forests',
 '622': 'Fiji tropical moist forests',
 '623': "Hawai'i tropical moist forests",
 '624': 'Kermadec Islands subtropical moist forests',
 '625': 'Marquesas tropical moist forests',
 '626': 'Ogasawara subtropical moist forests',
 '627': 'Palau tropical moist forests',
 '628': 'Rapa Nui and Sala y Gómez subtropical forests',
 '629': 'Samoan tropical moist forests',
 '630': 'Society Islands tropical moist forests',
 '631': 'Tongan tropical moist forests',
 '632': 'Tuamotu tropical moist forests',
 '633': 'Tubuai tropical moist forests',
 '634': 'Western Polynesian tropical moist forests',
 '635': 'Fiji tropical dry forests',
 '636': "Hawai'i tropical dry forests",
 '637': 'Marianas tropical dry forests',
 '638': 'Yap tropical dry forests',
 '639': "Hawai'i tropical high shrublands",
 '640': "Hawai'i tropical low shrublands",
 '641': "Northwest Hawai'i scrub",
 '642': 'Guizhou Plateau broadleaf and mixed forests',
 '643': 'Yunnan Plateau subtropical evergreen forests',
 '644': 'Appenine deciduous montane forests',
 '645': 'Azores temperate mixed forests',
 '646': 'Balkan mixed forests',
 '647': 'Baltic mixed forests',
 '648': 'Cantabrian mixed forests',
 '649': 'Caspian Hyrcanian mixed forests',
 '650': 'Caucasus mixed forests',
 '651': 'Celtic broadleaf forests',
 '652': 'Central Anatolian steppe and woodlands',
 '653': 'Central China Loess Plateau mixed forests',
 '654': 'Central European mixed forests',
 '655': 'Central Korean deciduous forests',
 '656': 'Changbai Mountains mixed forests',
 '657': 'Changjiang Plain evergreen forests',
 '658': 'Crimean Submediterranean forest complex',
 '659': 'Daba Mountains evergreen forests',
 '660': 'Dinaric Mountains mixed forests',
 '661': 'East European forest steppe',
 '662': 'Eastern Anatolian deciduous forests',
 '663': 'English Lowlands beech forests',
 '664': 'European Atlantic mixed forests',
 '665': 'Euxine-Colchic broadleaf forests',
 '666': 'Hokkaido deciduous forests',
 '667': 'Huang He Plain mixed forests',
 '668': 'Madeira evergreen forests',
 '669': 'Manchurian mixed forests',
 '670': 'Nihonkai evergreen forests',
 '671': 'Nihonkai montane deciduous forests',
 '672': 'North Atlantic moist mixed forests',
 '673': 'Northeast China Plain deciduous forests',
 '674': 'Pannonian mixed forests',
 '675': 'Po Basin mixed forests',
 '676': 'Pyrenees conifer and mixed forests',
 '677': 'Qin Ling Mountains deciduous forests',
 '678': 'Rodope montane mixed forests',
 '679': 'Sarmatic mixed forests',
 '680': 'Sichuan Basin evergreen broadleaf forests',
 '681': 'Southern Korea evergreen forests',
 '682': 'Taiheiyo evergreen forests',
 '683': 'Taiheiyo montane deciduous forests',
 '684': 'Tarim Basin deciduous forests and steppe',
 '685': 'Ussuri broadleaf and mixed forests',
 '686': 'Western European broadleaf forests',
 '687': 'Western Siberian hemiboreal forests',
 '688': 'Zagros Mountains forest steppe',
 '689': 'Alps conifer and mixed forests',
 '690': 'Altai montane forest and forest steppe',
 '691': 'Caledon conifer forests',
 '692': 'Carpathian montane forests',
 '693': 'Da Hinggan-Dzhagdy Mountains conifer forests',
 '694': 'East Afghan montane conifer forests',
 '695': 'Elburz Range forest steppe',
 '696': 'Helanshan montane conifer forests',
 '697': 'Hengduan Mountains subalpine conifer forests',
 '698': 'Hokkaido montane conifer forests',
 '699': 'Honshu alpine conifer forests',
 '700': 'Khangai Mountains conifer forests',
 '701': 'Mediterranean conifer and mixed forests',
 '702': 'Northeast Himalayan subalpine conifer forests',
 '703': 'Northern Anatolian conifer and deciduous forests',
 '704': 'Nujiang Langcang Gorge alpine conifer and mixed forests',
 '705': 'Qilian Mountains conifer forests',
 '706': 'Qionglai-Minshan conifer forests',
 '707': 'Sayan montane conifer forests',
 '708': 'Scandinavian coastal conifer forests',
 '709': 'Tian Shan montane conifer forests',
 '710': 'East Siberian taiga',
 '711': 'Iceland boreal birch forests and alpine tundra',
 '712': 'Kamchatka taiga',
 '713': 'Kamchatka-Kurile meadows and sparse forests',
 '714': 'Northeast Siberian taiga',
 '715': 'Okhotsk-Manchurian taiga',
 '716': 'Sakhalin Island taiga',
 '717': 'Scandinavian and Russian taiga',
 '718': 'Trans-Baikal conifer forests',
 '719': 'Urals montane forest and taiga',
 '720': 'West Siberian taiga',
 '721': 'Alai-Western Tian Shan steppe',
 '722': 'Al-Hajar foothill xeric woodlands and shrublands',
 '723': 'Al-Hajar montane woodlands and shrublands',
 '724': 'Altai steppe and semi-desert',
 '725': 'Central Anatolian steppe',
 '726': 'Daurian forest steppe',
 '727': 'Eastern Anatolian montane steppe',
 '728': 'Emin Valley steppe',
 '729': 'Faroe Islands boreal grasslands',
 '730': 'Gissaro-Alai open woodlands',
 '731': 'Kazakh forest steppe',
 '732': 'Kazakh steppe',
 '733': 'Kazakh upland steppe',
 '734': 'Mongolian-Manchurian grassland',
 '735': 'Pontic steppe',
 '736': 'Sayan Intermontane steppe',
 '737': 'Selenge-Orkhon forest steppe',
 '738': 'South Siberian forest steppe',
 '739': 'Syrian xeric grasslands and shrublands',
 '740': 'Tian Shan foothill arid steppe',
 '741': 'Amur meadow steppe',
 '742': 'Bohai Sea saline meadow',
 '743': 'Nenjiang River grassland',
 '744': 'Nile Delta flooded savanna',
 '745': 'Saharan halophytics',
 '746': 'Suiphun-Khanka meadows and forest meadows',
 '747': 'Tigris-Euphrates alluvial salt marsh',
 '748': 'Yellow Sea saline meadow',
 '749': 'Altai alpine meadow and tundra',
 '750': 'Central Tibetan Plateau alpine steppe',
 '751': 'Eastern Himalayan alpine shrub and meadows',
 '752': 'Ghorat-Hazarajat alpine meadow',
 '753': 'Hindu Kush alpine meadow',
 '754': 'Karakoram-West Tibetan Plateau alpine steppe',
 '755': 'Khangai Mountains alpine meadow',
 '756': 'Kopet Dag woodlands and forest steppe',
 '757': 'Kuh Rud and Eastern Iran montane woodlands',
 '758': 'Mediterranean High Atlas juniper steppe',
 '759': 'North Tibetan Plateau-Kunlun Mountains alpine desert',
 '760': 'Northwestern Himalayan alpine shrub and meadows',
 '761': 'Ordos Plateau steppe',
 '762': 'Pamir alpine desert and tundra',
 '763': 'Qilian Mountains subalpine meadows',
 '764': 'Sayan alpine meadows and tundra',
 '765': 'Southeast Tibet shrublands and meadows',
 '766': 'Sulaiman Range alpine meadows',
 '767': 'Tian Shan montane steppe and meadows',
 '768': 'Tibetan Plateau alpine shrublands and meadows',
 '769': 'Western Himalayan alpine shrub and meadows',
 '770': 'Yarlung Zanbo arid steppe',
 '771': 'Cherskii-Kolyma mountain tundra',
 '772': 'Chukchi Peninsula tundra',
 '773': 'Kamchatka tundra',
 '774': 'Kola Peninsula tundra',
 '775': 'Northeast Siberian coastal tundra',
 '776': 'Northwest Russian-Novaya Zemlya tundra',
 '777': 'Novosibirsk Islands Arctic desert',
 '778': 'Russian Arctic desert',
 '779': 'Russian Bering tundra',
 '780': 'Scandinavian Montane Birch forest and grasslands',
 '781': 'Taimyr-Central Siberian tundra',
 '782': 'Trans-Baikal Bald Mountain tundra',
 '783': 'Wrangel Island Arctic desert',
 '784': 'Yamal-Gydan tundra',
 '785': 'Aegean and Western Turkey sclerophyllous and mixed forests',
 '786': 'Anatolian conifer and deciduous mixed forests',
 '787': 'Canary Islands dry woodlands and forests',
 '788': 'Corsican montane broadleaf and mixed forests',
 '789': 'Crete Mediterranean forests',
 '790': 'Cyprus Mediterranean forests',
 '791': 'Eastern Mediterranean conifer-broadleaf forests',
 '792': 'Iberian conifer forests',
 '793': 'Iberian sclerophyllous and semi-deciduous forests',
 '794': 'Illyrian deciduous forests',
 '795': 'Italian sclerophyllous and semi-deciduous forests',
 '796': 'Mediterranean Acacia-Argania dry woodlands and succulent thickets',
 '797': 'Mediterranean dry woodlands and steppe',
 '798': 'Mediterranean woodlands and forests',
 '799': 'Northeast Spain and Southern France Mediterranean forests',
 '800': 'Northwest Iberian montane forests',
 '801': 'Pindus Mountains mixed forests',
 '802': 'South Apennine mixed montane forests',
 '803': 'Southeast Iberian shrubs and woodlands',
 '804': 'Southern Anatolian montane conifer and deciduous forests',
 '805': 'Southwest Iberian Mediterranean sclerophyllous and mixed forests',
 '806': 'Tyrrhenian-Adriatic sclerophyllous and mixed forests',
 '807': 'Afghan Mountains semi-desert',
 '808': 'Alashan Plateau semi-desert',
 '809': 'Arabian desert',
 '810': 'Arabian sand desert',
 '811': 'Arabian-Persian Gulf coastal plain desert',
 '812': 'Azerbaijan shrub desert and steppe',
 '813': 'Badghyz and Karabil semi-desert',
 '814': 'Baluchistan xeric woodlands',
 '815': 'Caspian lowland desert',
 '816': 'Central Afghan Mountains xeric woodlands',
 '817': 'Central Asian northern desert',
 '818': 'Central Asian riparian woodlands',
 '819': 'Central Asian southern desert',
 '820': 'Central Persian desert basins',
 '821': 'East Arabian fog shrublands and sand desert',
 '822': 'East Sahara Desert',
 '823': 'East Saharan montane xeric woodlands',
 '824': 'Eastern Gobi desert steppe',
 '825': 'Gobi Lakes Valley desert steppe',
 '826': 'Great Lakes Basin desert steppe',
 '827': 'Junggar Basin semi-desert',
 '828': 'Kazakh semi-desert',
 '829': 'Kopet Dag semi-desert',
 '830': 'Mesopotamian shrub desert',
 '831': 'North Arabian desert',
 '832': 'North Arabian highland shrublands',
 '833': 'North Saharan Xeric Steppe and Woodland',
 '834': 'Paropamisus xeric woodlands',
 '835': 'Qaidam Basin semi-desert',
 '836': 'Red Sea coastal desert',
 '837': 'Red Sea-Arabian Desert shrublands',
 '838': 'Registan-North Pakistan sandy desert',
 '839': 'Saharan Atlantic coastal desert',
 '840': 'South Arabian plains and plateau desert',
 '841': 'South Iran Nubo-Sindian desert and semi-desert',
 '842': 'South Sahara desert',
 '843': 'Taklimakan desert',
 '844': 'Tibesti-Jebel Uweinat montane xeric woodlands',
 '845': 'West Sahara desert',
 '846': 'West Saharan montane xeric woodlands'}

biomeNum_2_biomeName = {
 '1': 'Tropical and Subtropical Moist Broadleaf Forests',
 '2': 'Tropical and Subtropical Dry Broadleaf Forests',
 '3': 'Tropical and Subtropical Coniferous Forests',
 '4': 'Temperate Broadleaf and Mixed Forests',
 '5': 'Temperate Conifer Forests',
 '6': 'Boreal Forests/Taiga',
 '7': 'Tropical and Subtropical Grasslands, Savannas and Shrublands',
 '8': 'Temperate Grasslands, Savannas and Shrublands',
 '9': 'Flooded Grasslands and Savannas',
 '10': 'Montane Grasslands and Shrublands',
 '11': 'Tundra',
 '12': 'Mediterranean Forests, Woodlands and Scrub',
 '13': 'Deserts and Xeric Shrublands',
 '14': 'Mangroves'}<|MERGE_RESOLUTION|>--- conflicted
+++ resolved
@@ -129,15 +129,12 @@
                 # If location across multiple countries (get the centroid's country)
                 tmp_config['sentence'] = '{ttl_0} near {ttl_1}, {ttl_2}'
                 tmp_config['items'] = {'ttl_0': land_sea_phrase, 'ttl_1': country_list[-1], 'ttl_2': continent_list[0]}
-<<<<<<< HEAD
             elif continent_list: 
                 tmp_config['sentence'] = '{ttl_0} in {ttl_1}'
                 tmp_config['items'] = {'ttl_0': land_sea_phrase, 'ttl_1': continent_list[0]}
             else: 
                 tmp_config['sentence'] = '{ttl_0} of interest'
                 tmp_config['items'] = {'ttl_0': land_sea_phrase}
-=======
->>>>>>> 393e0a18
 
         return tmp_config
 
