--- conflicted
+++ resolved
@@ -48,10 +48,6 @@
 class WHRCBiomassError(Error):
     pass
 
-<<<<<<< HEAD
-
-class BiomassLossError(Error):
-=======
 class BiomassLossError(Error):    
     pass
 
@@ -59,9 +55,7 @@
     pass
 
 class PopulationError(Error):
->>>>>>> 0766596a
     pass
-
 
 class soilCarbonError(Error):
     pass
